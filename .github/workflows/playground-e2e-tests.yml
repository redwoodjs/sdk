name: Playground E2E Tests

on:
  push:
    branches:
      - main
    paths-ignore:
      - "docs/**"
      - ".notes/**"
      - "*.md"
      - "src/**/*.test.*"
  pull_request:
    branches:
      - main
    paths-ignore:
      - "docs/**"
      - ".notes/**"
      - "*.md"
      - "src/**/*.test.*"
  workflow_dispatch:
    inputs:
      os:
        description: "OS to run on (e.g., ubuntu-latest, macos-latest)"
        required: true
        type: choice
        default: "all"
        options:
          - all
          - ubuntu-latest
          - macos-latest
      package-manager:
        description: "Package manager to use (e.g., pnpm, npm)"
        required: true
        type: choice
        default: "all"
        options:
          - all
          - pnpm
          - npm
          - yarn
          # todo(justinvdm, 25 Sep 2025): Re-enable yarn-classic once E2E tests are fixed
          # - yarn-classic
  workflow_call:
    inputs:
      run_full_matrix:
        description: "Run the full test matrix"
        required: false
        type: boolean
        default: false

concurrency:
  group: ${{ github.workflow }}-${{ github.ref }}
  cancel-in-progress: ${{ github.event_name == 'pull_request' }}

env:
  CLOUDFLARE_ACCOUNT_ID: ${{ secrets.CLOUDFLARE_ACCOUNT_ID }}
  CLOUDFLARE_API_TOKEN: ${{ secrets.CLOUDFLARE_API_TOKEN }}

jobs:
  setup-matrix:
    runs-on: ubuntu-latest
    outputs:
      matrix: ${{ steps.set-matrix.outputs.matrix }}
    steps:
      - id: set-matrix
        run: |
<<<<<<< HEAD
          if [ "${{ github.event_name }}" == "pull_request" ] || [ "${{ github.event_name }}" == "push" ]; then
            echo 'matrix={"include":[{"os":"ubuntu-latest","package-manager":"pnpm"}]}' >> $GITHUB_OUTPUT
          elif [ "${{ github.event_name }}" == "workflow_dispatch" ]; then
=======
          if [[ "${{ inputs.run_full_matrix }}" == "true" ]]; then
            # todo(justinvdm, 25 Sep 2025): Re-enable yarn-classic once E2E tests are fixed
            echo 'matrix={"include":[{"os":"ubuntu-latest","package-manager":"pnpm"},{"os":"ubuntu-latest","package-manager":"npm"},{"os":"ubuntu-latest","package-manager":"yarn"},{"os":"macos-latest","package-manager":"pnpm"},{"os":"macos-latest","package-manager":"npm"},{"os":"macos-latest","package-manager":"yarn"}]}' >> $GITHUB_OUTPUT
          elif [[ "${{ github.event_name }}" == "workflow_dispatch" ]]; then
>>>>>>> 5a4fcde1
            OS_INPUT=${{ github.event.inputs.os }}
            PM_INPUT=${{ github.event.inputs.package-manager }}

            [ "$OS_INPUT" == "all" ] && OS_LIST='ubuntu-latest macos-latest' || OS_LIST=$OS_INPUT
            # todo(justinvdm, 25 Sep 2025): Re-enable yarn-classic once E2E tests are fixed
            [ "$PM_INPUT" == "all" ] && PM_LIST='pnpm npm yarn' || PM_LIST=$PM_INPUT

            JSON_ARRAY="[]"
            for o in $OS_LIST; do
              for p in $PM_LIST; do
                JSON_ARRAY=$(echo "$JSON_ARRAY" | jq ". + [{\"os\":\"$o\",\"package-manager\":\"$p\"}]")
              done
            done
            echo "matrix={\"include\":${JSON_ARRAY}}" >> $GITHUB_OUTPUT
          else
            echo 'matrix={"include":[{"os":"ubuntu-latest","package-manager":"npm"}]}' >> $GITHUB_OUTPUT
          fi

  playground-e2e:
    needs: setup-matrix
    name: Playground E2E Test
    runs-on: ${{ matrix.os }}
    strategy:
      fail-fast: false
      matrix: ${{ fromJson(needs.setup-matrix.outputs.matrix) }}
    timeout-minutes: 60
    env:
      MAX_RETRIES: ${{ (github.event_name == 'schedule' || github.event_name == 'workflow_call') && '10' || '1' }}
      RWSDK_SETUP_PLAYGROUND_ENV_TIMEOUT: ${{ (github.event_name == 'schedule' || github.event_name == 'workflow_call') && '1800000' || '' }} # 30 mins
      RWSDK_DEPLOYMENT_TIMEOUT: ${{ (github.event_name == 'schedule' || github.event_name == 'workflow_call') && '900000' || '' }} # 15 mins
      RWSDK_DEPLOYMENT_MIN_TRIES: ${{ (github.event_name == 'schedule' || github.event_name == 'workflow_call') && '10' || '' }}
      RWSDK_DEPLOYMENT_CHECK_TIMEOUT: ${{ (github.event_name == 'schedule' || github.event_name == 'workflow_call') && '600000' || '' }} # 10 mins
      RWSDK_PUPPETEER_TIMEOUT: ${{ (github.event_name == 'schedule' || github.event_name == 'workflow_call') && '300000' || '' }} # 5 mins
      RWSDK_HYDRATION_TIMEOUT: ${{ (github.event_name == 'schedule' || github.event_name == 'workflow_call') && '10000' || '' }} # 10s
      RWSDK_DEV_SERVER_TIMEOUT: ${{ (github.event_name == 'schedule' || github.event_name == 'workflow_call') && '900000' || '' }} # 15 mins

    # context(justinvdm, 2025-09-20):
    # Only run this job for PRs from the same repository and pushes to main
    # For security, GH won't expose secrets for fork PRs
    if: |
      github.event_name == 'push' ||
      github.event_name == 'schedule' ||
      github.event_name == 'workflow_dispatch' ||
      (github.event.pull_request.head.repo.full_name == github.repository)

    steps:
      - name: Checkout repository
        uses: actions/checkout@v4

      - name: Setup Node.js
        uses: actions/setup-node@v4
        with:
          node-version: 22

      - name: Install dependencies
        shell: bash
        run: |
          corepack enable
          pnpm install

      - name: Build SDK
        shell: bash
        run: |
          cd sdk
          pnpm build

      - name: Run Playground E2E Tests
        id: tests
        shell: bash
        run: |
          pnpm install
          ./scripts/retry.sh pnpm test:e2e
        env:
          CI: 1
          PACKAGE_MANAGER: ${{ matrix.package-manager }}

      - name: Upload playground artifacts
        uses: actions/upload-artifact@v4
        if: always()
        with:
          name: playground-e2e-artifacts-${{ matrix.os }}-${{ matrix.package-manager }}
          path: |
            /tmp/*-e2e-test-*
            playground/**/node_modules/.cache/wrangler
          retention-days: 7<|MERGE_RESOLUTION|>--- conflicted
+++ resolved
@@ -64,16 +64,12 @@
     steps:
       - id: set-matrix
         run: |
-<<<<<<< HEAD
-          if [ "${{ github.event_name }}" == "pull_request" ] || [ "${{ github.event_name }}" == "push" ]; then
-            echo 'matrix={"include":[{"os":"ubuntu-latest","package-manager":"pnpm"}]}' >> $GITHUB_OUTPUT
-          elif [ "${{ github.event_name }}" == "workflow_dispatch" ]; then
-=======
           if [[ "${{ inputs.run_full_matrix }}" == "true" ]]; then
             # todo(justinvdm, 25 Sep 2025): Re-enable yarn-classic once E2E tests are fixed
             echo 'matrix={"include":[{"os":"ubuntu-latest","package-manager":"pnpm"},{"os":"ubuntu-latest","package-manager":"npm"},{"os":"ubuntu-latest","package-manager":"yarn"},{"os":"macos-latest","package-manager":"pnpm"},{"os":"macos-latest","package-manager":"npm"},{"os":"macos-latest","package-manager":"yarn"}]}' >> $GITHUB_OUTPUT
+          elif [[ "${{ github.event_name }}" == "pull_request" || "${{ github.event_name }}" == "push" ]]; then
+            echo 'matrix={"include":[{"os":"ubuntu-latest","package-manager":"pnpm"}]}' >> $GITHUB_OUTPUT
           elif [[ "${{ github.event_name }}" == "workflow_dispatch" ]]; then
->>>>>>> 5a4fcde1
             OS_INPUT=${{ github.event.inputs.os }}
             PM_INPUT=${{ github.event.inputs.package-manager }}
 
