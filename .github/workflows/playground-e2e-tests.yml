name: Playground E2E Tests

on:
  push:
    branches:
      - main
    paths-ignore:
      - "docs/**"
      - ".notes/**"
      - "*.md"
      - "src/**/*.test.*"
  pull_request_target:
    types: [opened, synchronize, reopened]
    paths-ignore:
      - "docs/**"
      - ".notes/**"
      - "*.md"
      - "src/**/*.test.*"
  workflow_dispatch:
    inputs:
      ref:
        description: "The branch, tag or SHA to checkout. e.g. `refs/pull/123/head`"
        required: false
      os:
        description: "OS to run on (e.g., ubuntu-latest, macos-latest)"
        required: true
        type: choice
        default: "all"
        options:
          - all
          - ubuntu-latest
          - macos-latest
          - windows-latest
      package-manager:
        description: "Package manager to use (e.g., pnpm, npm)"
        required: true
        type: choice
        default: "all"
        options:
          - all
          - pnpm
          - npm
          - yarn
          - yarn-classic
  workflow_call:
    inputs:
      run_full_matrix:
        description: "Run the full test matrix"
        required: false
        type: boolean
        default: false

concurrency:
  group: ${{ github.workflow }}-${{ github.event_name == 'workflow_dispatch' && github.run_id || github.event.pull_request.number || github.ref }}
  cancel-in-progress: ${{ github.event_name != 'workflow_dispatch' }}

env:
  CLOUDFLARE_ACCOUNT_ID: ${{ secrets.CLOUDFLARE_ACCOUNT_ID }}
  CLOUDFLARE_API_TOKEN: ${{ secrets.CLOUDFLARE_API_TOKEN }}

jobs:
  setup-matrix:
    runs-on: ubuntu-latest
    outputs:
      matrix: ${{ steps.set-matrix.outputs.matrix }}
    steps:
      - id: set-matrix
        run: |
          if [[ "${{ inputs.run_full_matrix }}" == "true" ]]; then
            echo 'matrix={"include":[{"os":"ubuntu-latest","package-manager":"pnpm"},{"os":"ubuntu-latest","package-manager":"npm"},{"os":"ubuntu-latest","package-manager":"yarn"},{"os":"ubuntu-latest","package-manager":"yarn-classic"},{"os":"macos-latest","package-manager":"pnpm"},{"os":"macos-latest","package-manager":"npm"},{"os":"macos-latest","package-manager":"yarn"},{"os":"macos-latest","package-manager":"yarn-classic"},{"os":"windows-latest","package-manager":"pnpm"},{"os":"windows-latest","package-manager":"npm"},{"os":"windows-latest","package-manager":"yarn"},{"os":"windows-latest","package-manager":"yarn-classic"}]}' >> $GITHUB_OUTPUT
          elif [[ "${{ github.event_name }}" == "pull_request" || "${{ github.event_name }}" == "push" ]]; then
            echo 'matrix={"include":[{"os":"ubuntu-latest","package-manager":"pnpm"}]}' >> $GITHUB_OUTPUT
          elif [[ "${{ github.event_name }}" == "workflow_dispatch" ]]; then
            OS_INPUT=${{ github.event.inputs.os }}
            PM_INPUT=${{ github.event.inputs.package-manager }}

            [ "$OS_INPUT" == "all" ] && OS_LIST='ubuntu-latest macos-latest windows-latest' || OS_LIST=$OS_INPUT
            [ "$PM_INPUT" == "all" ] && PM_LIST='pnpm npm yarn yarn-classic' || PM_LIST=$PM_INPUT

            JSON_ARRAY="[]"
            for o in $OS_LIST; do
              for p in $PM_LIST; do
                JSON_ARRAY=$(echo "$JSON_ARRAY" | jq -c ". + [{\"os\":\"$o\",\"package-manager\":\"$p\"}]")
              done
            done
            echo "matrix={\"include\":${JSON_ARRAY}}" >> $GITHUB_OUTPUT
          else
            echo 'matrix={"include":[{"os":"ubuntu-latest","package-manager":"npm"}]}' >> $GITHUB_OUTPUT
          fi

  playground-e2e:
    needs: setup-matrix
    name: Playground E2E Test
    runs-on: ${{ matrix.os }}
    strategy:
      fail-fast: false
      matrix: ${{ fromJson(needs.setup-matrix.outputs.matrix) }}
    timeout-minutes: 60
    env:
      DEBUG: rwsdk:e2e:*
      MAX_RETRIES: ${{ (github.event_name == 'schedule' || github.event_name == 'workflow_call') && '10' || '1' }}
      RWSDK_SETUP_PLAYGROUND_ENV_TIMEOUT: ${{ (github.event_name == 'schedule' || github.event_name == 'workflow_call') && '1800000' || '' }} # 30 mins
      RWSDK_DEPLOYMENT_TIMEOUT: ${{ (github.event_name == 'schedule' || github.event_name == 'workflow_call') && '900000' || '' }} # 15 mins
      RWSDK_DEPLOYMENT_MIN_TRIES: ${{ (github.event_name == 'schedule' || github.event_name == 'workflow_call') && '10' || '' }}
      RWSDK_DEPLOYMENT_CHECK_TIMEOUT: ${{ (github.event_name == 'schedule' || github.event_name == 'workflow_call') && '600000' || '' }} # 10 mins
      RWSDK_PUPPETEER_TIMEOUT: ${{ (github.event_name == 'schedule' || github.event_name == 'workflow_call') && '300000' || '' }} # 5 mins
      RWSDK_HYDRATION_TIMEOUT: ${{ (github.event_name == 'schedule' || github.event_name == 'workflow_call') && '10000' || '' }} # 10s
      RWSDK_DEV_SERVER_TIMEOUT: ${{ (github.event_name == 'schedule' || github.event_name == 'workflow_call') && '900000' || '' }} # 15 mins
      RWSDK_TEST_MAX_RETRIES: ${{ (github.event_name == 'schedule' || github.event_name == 'workflow_call') && '12' || '' }}
      RWSDK_TEST_MAX_RETRIES_PER_CODE: ${{ (github.event_name == 'schedule' || github.event_name == 'workflow_call') && '20' || '' }}

    # context(justinvdm, 2025-09-20):
    # Only run this job for PRs from the same repository and pushes to main
    # For security, GH won't expose secrets for fork PRs
    if: |
      github.event_name == 'push' ||
      github.event_name == 'schedule' ||
      github.event_name == 'workflow_dispatch' ||
      github.event_name == 'pull_request_target'

    steps:
      - name: Require approval for external contributors
        if: |
          github.event_name == 'pull_request_target' &&
          github.event.pull_request.user.login != 'renovate[bot]' &&
          github.event.pull_request.author_association != 'OWNER' &&
          github.event.pull_request.author_association != 'MEMBER' &&
          github.event.pull_request.author_association != 'COLLABORATOR' &&
          !contains(github.event.pull_request.labels.*.name, 'run-secure-tests')
        run: |
          echo "ERROR: This PR is from an external contributor and requires the 'run-secure-tests' label."
          exit 1

      - name: Checkout repository
        uses: actions/checkout@v5
<<<<<<< HEAD
=======
        with:
          ref: ${{ github.event.pull_request.head.sha || github.event.inputs.ref || github.ref }}
>>>>>>> b19e4256

      - name: Enable Corepack
        run: corepack enable

      - name: Setup Node.js
        uses: actions/setup-node@v5
        with:
          node-version: 22
          cache: "pnpm"

      - name: Install dependencies
<<<<<<< HEAD
        shell: bash
=======
>>>>>>> b19e4256
        run: pnpm install

      - name: Build SDK
        run: |
          cd sdk
          pnpm build

      - name: Setup E2E Cache
        uses: actions/cache@v4
        with:
          path: .tmp/rwsdk-e2e/rwsdk-e2e-cache
          key: ${{ runner.os }}-${{ matrix.package-manager }}-e2e-deps-${{ hashFiles('playground/**/package.json', 'playground/**/pnpm-lock.yaml', 'playground/**/yarn.lock', 'playground/**/package-lock.json') }}
          restore-keys: |
            ${{ runner.os }}-${{ matrix.package-manager }}-e2e-deps-

      - name: Run Playground E2E Tests
        id: tests
        run: |
          pnpm install
          pnpm test:e2e

      - name: Upload playground artifacts
        uses: actions/upload-artifact@v4
        if: always()
        with:
          name: playground-e2e-artifacts-${{ matrix.os }}-${{ matrix.package-manager }}
          path: |
            /tmp/*-e2e-test-*
            playground/**/node_modules/.cache/wrangler
          retention-days: 7<|MERGE_RESOLUTION|>--- conflicted
+++ resolved
@@ -133,11 +133,8 @@
 
       - name: Checkout repository
         uses: actions/checkout@v5
-<<<<<<< HEAD
-=======
         with:
           ref: ${{ github.event.pull_request.head.sha || github.event.inputs.ref || github.ref }}
->>>>>>> b19e4256
 
       - name: Enable Corepack
         run: corepack enable
@@ -149,10 +146,6 @@
           cache: "pnpm"
 
       - name: Install dependencies
-<<<<<<< HEAD
-        shell: bash
-=======
->>>>>>> b19e4256
         run: pnpm install
 
       - name: Build SDK
