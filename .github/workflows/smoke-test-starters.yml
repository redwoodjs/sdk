--- conflicted
+++ resolved
@@ -57,13 +57,8 @@
     steps:
       - id: set-matrix
         run: |
-<<<<<<< HEAD
-          if [ "${{ github.event_name }}" == "pull_request" ]; then
+          if [ "${{ github.event_name }}" == "pull_request" ] || [ "${{ github.event_name }}" == "push" ]; then
             echo 'matrix={"include":[{"starter":"starter","os":"ubuntu-latest","package-manager":"pnpm"}]}' >> $GITHUB_OUTPUT
-=======
-          if [ "${{ github.event_name }}" == "pull_request" ] || [ "${{ github.event_name }}" == "push" ]; then
-            echo 'matrix={"include":[{"starter":"minimal","os":"ubuntu-latest","package-manager":"npm"}]}' >> $GITHUB_OUTPUT
->>>>>>> e5f241b3
           elif [ "${{ github.event_name }}" == "workflow_dispatch" ]; then
             OS_INPUT=${{ github.event.inputs.os }}
             PM_INPUT=${{ github.event.inputs.package-manager }}
@@ -81,13 +76,8 @@
               done
             done
             echo "matrix={\"include\":${JSON_ARRAY}}" >> $GITHUB_OUTPUT
-<<<<<<< HEAD
-          else
+          else # this is for workflow_call
             echo 'matrix={"include":[{"starter":"starter","os":"ubuntu-latest","package-manager":"pnpm"},{"starter":"starter","os":"ubuntu-latest","package-manager":"npm"},{"starter":"starter","os":"ubuntu-latest","package-manager":"yarn"},{"starter":"starter","os":"ubuntu-latest","package-manager":"yarn-classic"},{"starter":"starter","os":"macos-latest","package-manager":"pnpm"},{"starter":"starter","os":"macos-latest","package-manager":"npm"},{"starter":"starter","os":"macos-latest","package-manager":"yarn"},{"starter":"starter","os":"macos-latest","package-manager":"yarn-classic"}]}' >> $GITHUB_OUTPUT
-=======
-          else # this is for workflow_call
-            echo 'matrix={"include":[{"starter":"minimal","os":"ubuntu-latest","package-manager":"pnpm"},{"starter":"minimal","os":"ubuntu-latest","package-manager":"npm"},{"starter":"minimal","os":"ubuntu-latest","package-manager":"yarn"},{"starter":"minimal","os":"ubuntu-latest","package-manager":"yarn-classic"},{"starter":"minimal","os":"macos-latest","package-manager":"pnpm"},{"starter":"minimal","os":"macos-latest","package-manager":"npm"},{"starter":"minimal","os":"macos-latest","package-manager":"yarn"},{"starter":"minimal","os":"macos-latest","package-manager":"yarn-classic"},{"starter":"standard","os":"ubuntu-latest","package-manager":"pnpm"},{"starter":"standard","os":"ubuntu-latest","package-manager":"npm"},{"starter":"standard","os":"ubuntu-latest","package-manager":"yarn"},{"starter":"standard","os":"ubuntu-latest","package-manager":"yarn-classic"},{"starter":"standard","os":"macos-latest","package-manager":"pnpm"},{"starter":"standard","os":"macos-latest","package-manager":"npm"},{"starter":"standard","os":"macos-latest","package-manager":"yarn"},{"starter":"standard","os":"macos-latest","package-manager":"yarn-classic"}]}' >> $GITHUB_OUTPUT
->>>>>>> e5f241b3
           fi
 
   smoke-test:
