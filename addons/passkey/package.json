{
  "name": "@rwsdk/addon-passkey",
  "private": true,
  "version": "0.0.0",
  "dependencies": {
    "@simplewebauthn/browser": "13.2.2",
    "@simplewebauthn/server": "13.2.2",
    "rwsdk": "workspace:*"
  },
  "devDependencies": {
<<<<<<< HEAD
    "@cloudflare/workers-types": "4.20251004.0",
=======
    "@cloudflare/workers-types": "4.20251014.0",
>>>>>>> b19e4256
    "@types/react": "18.3.5",
    "@types/react-dom": "18.3.0"
  }
}<|MERGE_RESOLUTION|>--- conflicted
+++ resolved
@@ -8,11 +8,7 @@
     "rwsdk": "workspace:*"
   },
   "devDependencies": {
-<<<<<<< HEAD
-    "@cloudflare/workers-types": "4.20251004.0",
-=======
     "@cloudflare/workers-types": "4.20251014.0",
->>>>>>> b19e4256
     "@types/react": "18.3.5",
     "@types/react-dom": "18.3.0"
   }
