--- conflicted
+++ resolved
@@ -57,7 +57,6 @@
 - **Unified Logic**: It contains the core logic for running a test against a specific environment (`dev` or `deploy`), including handling skipped tests, managing retries, and creating and cleaning up browser pages.
 - **Simple API**: It is used to generate the `testDev`, `testDeploy`, and `testDevAndDeploy` functions, which provide a simple, declarative way to write tests that run concurrently against one or both environments.
 
-<<<<<<< HEAD
 ### Q: Why not use a more integrated E2E testing framework like Playwright?
 
 Our choice to use a combination of `vitest`, `puppeteer-core`, and custom scripts is a pragmatic one driven by the specific needs of testing a framework rather than a web application.
@@ -81,6 +80,6 @@
 
 To run the playground E2E tests:
 ```
-=======
-This architecture provides a fast, reliable, and scalable foundation for the E2E test suite, allowing for the comprehensive testing of RedwoodSDK's features without the performance and reliability issues of the previous system.
->>>>>>> e5f241b3
+pnpm test:e2e
+```
+This architecture provides a fast, reliable, and scalable foundation for the E2E test suite, allowing for the comprehensive testing of RedwoodSDK's features without the performance and reliability issues of the previous system.