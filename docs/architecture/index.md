# RedwoodSDK architecture documentation 

This collection of documents provides a high-level overview of the core architectural concepts and mechanisms within the RedwoodSDK. They are intended to explain the "why" behind key design decisions, focusing on the problems encountered and the solutions implemented.

- [**Hybrid Rendering with Stream Stitching**](./hybridRscSsrRendering.md)
  Outlines the hybrid rendering strategy combining React Server Components (RSC) and traditional Server-Side Rendering (SSR). It details how two parallel rendering pipelines are used to generate HTML for the application and the document shell, which are then combined using a Suspense-aware stream stitching process.

- [**Unified Request Handling**](./requestHandling.md)
  Describes the ordered, short-circuiting loop for processing all incoming requests, ensuring that global middleware, RSC actions, and page routes are handled in the correct sequence.

- [**The SSR Bridge**](./ssrBridge.md)
  Details the architecture that allows the framework to support two different rendering environments (RSC and traditional SSR) within a single Cloudflare Worker. It explains how the "SSR Bridge" uses Vite's Environments API to manage conflicting dependency requirements between the two runtimes.

- [**Directive Scanning and Module Resolution**](./directiveScanningAndResolution.md)
  Details the internal `esbuild`-based scanner used to discover `"use client"` and `"use server"` directives, and the context-aware module resolution it employs to handle conditional exports correctly.

- [**Directive Transformations**](./directiveTransforms.md)
  Explains how modules containing `"use client"` and `"use server"` directives are transformed. It covers how "use client" modules are handled differently for RSC and SSR, and how "use server" modules are converted into secure RPC proxies.

- [**Document Component Transformations**](./documentTransforms.md)
  Covers the automated source code transformations applied to the main `Document.tsx` component. This includes rewriting asset paths for production, injecting security nonces, and discovering client-side entry points.

- [**Early Hydration with Inline `import()`**](./earlyHydrationStrategy.md)
  Explains the use of an inline `<script>import("...")</script>` tag to load the client-side entry point. This strategy enables "early hydration," making the UI interactive before the entire page has finished streaming.

- [**Unified Script Discovery**](./unifiedScriptDiscovery.md)
  Explains the centralized mechanism for identifying every client-side JavaScript module required for a given page. It details how scripts are discovered from both static `Document` entry points and dynamically rendered components.

- [**Supporting Client-Side Stylesheet Imports**](./clientStylesheets.md)
  Explains how the framework handles CSS imports within "use client" components to prevent a "Flash of Unstyled Content" (FOUC) in production, using the unified script discovery mechanism.

- [**Preloading Client-Side Scripts**](./preloading.md)
  Describes the strategy for improving page load performance by preloading client-side JavaScript modules. It explains how the server uses the discovered script list to send resource hints to the browser.

- [**The Production Build Process**](./productionBuildProcess.md)
  Outlines the multi-phase build process for production environments, orchestrating interdependent Vite builds to create an optimized and correctly linked worker.

- [**Dev Server Dependency Optimization**](./devServerDependencyOptimization.md)
  Outlines the strategy used to manage dependencies in the development server, providing Vite's dependency optimizer with a complete dependency graph at startup to improve performance and stability.

- [**E2E Testing Infrastructure**](./endToEndTesting.md)
  Outlines the architecture of the end-to-end testing infrastructure, designed for fast and reliable testing of playground applications using a concurrent, suite-level approach.

- [**SDK, Starter, and Addon Release Process**](./releaseProcess.md)
  Outlines the comprehensive versioning, testing, and release strategy for the SDK ecosystem, detailing the automated process for publishing `rwsdk`, `starter`, and `addon` artifacts.

<<<<<<< HEAD
- [**Executing Worker Scripts**](./workerScripts.md)
  This document details the mechanism for running one-off scripts, such as database seeds, within the context of the application's worker environment.

- [**Smoke Testing Strategy for Package Manager Compatibility**](./smokeTestingStrategy.md)
  This document details the strategy for our smoke tests, which are designed to ensure the SDK functions correctly across various package managers and environments. It explains why we use a tarball-based testing approach instead of more common monorepo linking techniques.
=======
- [**Client-Side Navigation**](./clientSideNavigation.md)
  An explanation of how client-side navigation works in RedwoodSDK, providing a Single Page App (SPA) like experience.
>>>>>>> 1c1320e0
<|MERGE_RESOLUTION|>--- conflicted
+++ resolved
@@ -44,13 +44,11 @@
 - [**SDK, Starter, and Addon Release Process**](./releaseProcess.md)
   Outlines the comprehensive versioning, testing, and release strategy for the SDK ecosystem, detailing the automated process for publishing `rwsdk`, `starter`, and `addon` artifacts.
 
-<<<<<<< HEAD
+- [**Client-Side Navigation**](./clientSideNavigation.md)
+  An explanation of how client-side navigation works in RedwoodSDK, providing a Single Page App (SPA) like experience.
+
 - [**Executing Worker Scripts**](./workerScripts.md)
   This document details the mechanism for running one-off scripts, such as database seeds, within the context of the application's worker environment.
 
 - [**Smoke Testing Strategy for Package Manager Compatibility**](./smokeTestingStrategy.md)
-  This document details the strategy for our smoke tests, which are designed to ensure the SDK functions correctly across various package managers and environments. It explains why we use a tarball-based testing approach instead of more common monorepo linking techniques.
-=======
-- [**Client-Side Navigation**](./clientSideNavigation.md)
-  An explanation of how client-side navigation works in RedwoodSDK, providing a Single Page App (SPA) like experience.
->>>>>>> 1c1320e0
+  This document details the strategy for our smoke tests, which are designed to ensure the SDK functions correctly across various package managers and environments. It explains why we use a tarball-based testing approach instead of more common monorepo linking techniques.