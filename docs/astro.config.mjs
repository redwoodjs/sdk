// @ts-check
import starlight from "@astrojs/starlight";
import { defineConfig } from "astro/config";
import starlightLlmsTxt from "starlight-llms-txt";

// https://astro.build/config
export default defineConfig({
  site: "https://docs.rwsdk.com",
  integrations: [
    starlight({
      plugins: [starlightLlmsTxt()],
      components: {
        // Override the default PageTitle component to support experimental badges
        PageTitle: "./src/components/PageTitle.astro",
      },
      expressiveCode: {
        themes: ["github-dark", "github-light"],
        shiki: {
          bundledLangs: ["bash", "ts", "tsx"],
        },
      },
      title: "RedwoodSDK",
      logo: {
        light: "./src/assets/light-logo.svg",
        dark: "./src/assets/dark-logo.svg",
        replacesTitle: true,
      },
      customCss: ["./src/styles/custom.css"],
      social: [
        {
          icon: "github",
          label: "GitHub",
          href: "https://github.com/redwoodjs/sdk",
        },
        {
          icon: "discord",
          label: "Discord",
          href: "https://community.redwoodjs.com/",
        },
      ],
      sidebar: [
        {
          label: "Get Started",
          items: [
            { label: "Quick Start", slug: "getting-started/quick-start" },
            { label: "Migrating to 1.x", slug: "migrating" },
          ],
        },
        {
          label: "Core",
          items: [
            { slug: "core/overview" },
            { label: "Request Handling & Routing", slug: "core/routing" },
            { slug: "core/react-server-components" },
            { label: "Database", slug: "core/database-do" },
            { slug: "core/storage" },
            { slug: "core/realtime" },
            { slug: "core/queues" },
            { slug: "core/cron" },
            { slug: "core/email" },
            { label: "Environment variables", slug: "core/env-vars" },
            { slug: "core/authentication" },
            { slug: "core/security" },
            { slug: "core/hosting" },
          ],
        },
        {
          label: "Guides",
          items: [
            {
              label: "Email",
              collapsed: false,
              items: [
                { label: "Sending Email", slug: "guides/email/sending-email" },
                {
                  label: "Email Templates",
                  slug: "guides/email/email-templates",
                },
              ],
            },
            {
              label: "Frontend Development",
              collapsed: false,
              items: [
                { label: "Tailwind CSS", slug: "guides/frontend/tailwind" },
                { label: "Storybook", slug: "guides/frontend/storybook" },
                { label: "shadcn/ui", slug: "guides/frontend/shadcn" },
                { label: "Layouts", slug: "guides/frontend/layouts" },
                { label: "Documents", slug: "guides/frontend/documents" },
                {
                  label: "Public Assets",
                  slug: "guides/frontend/public-assets",
                },
                { label: "Metadata", slug: "guides/frontend/metadata" },
                {
                  label: "Dynamic OG Images",
                  slug: "guides/frontend/og-images",
                },
                {
                  label: "Client Side Navigation (SPA)",
                  slug: "guides/frontend/client-side-nav",
                },
<<<<<<< HEAD
                {
                  label: "Error Handling",
                  slug: "guides/frontend/error-handling",
                },
=======
                { label: "Dark / Light Mode", slug: "guides/frontend/dark-mode" },
>>>>>>> 33145bb8
              ],
            },
            {
              label: "Optimize",
              collapsed: false,
              items: [
                {
                  label: "React Compiler",
                  slug: "guides/optimize/react-compiler",
                },
              ],
            },
            { label: "Server Function Streams", slug: "guides/rsc-streams" },
            { label: "Debugging", slug: "guides/debugging" },
          ],
          collapsed: true,
        },
        {
          label: "Reference",
          items: [
            { slug: "reference/create-rwsdk" },
            { slug: "reference/sdk-worker" },
            { slug: "reference/sdk-router" },
            { slug: "reference/sdk-client" },
          ],
          collapsed: true,
        },
      ],
      head: [
        // Open Graph Meta Tags
        {
          tag: "meta",
          attrs: {
            property: "og:title",
            content:
              "RedwoodSDK Documentation | The React Framework for Cloudflare.",
          },
        },
        {
          tag: "meta",
          attrs: {
            property: "og:description",
            content:
              "RedwoodSDK is a React Framework for Cloudflare. It begins as a Vite plugin that unlocks SSR, React Server Components, Server Functions, and realtime features.  Its standards-based router, with support for middleware and  interrupters, gives you fine-grained control over every request and  response.",
          },
        },
        {
          tag: "meta",
          attrs: {
            property: "og:image",
            content:
              "https://imagedelivery.net/EBSSfnGYYD9-tGTmYMjDgg/b1fee579-c064-4495-3473-bf9656d8d400/public",
          },
        },
        {
          tag: "meta",
          attrs: {
            property: "og:url",
            content: "https://docs.rwsdk.com/",
          },
        },
        {
          tag: "meta",
          attrs: {
            property: "og:type",
            content: "website",
          },
        },
        // Twitter Card Meta Tags
        {
          tag: "meta",
          attrs: {
            name: "twitter:card",
            content: "summary_large_image",
          },
        },
        {
          tag: "meta",
          attrs: {
            name: "twitter:title",
            content: "RedwoodSDK Docs",
          },
        },
        {
          tag: "meta",
          attrs: {
            name: "twitter:description",
            content:
              "Official RedwoodSDK documentation for building full-stack React applications on Cloudflare.",
          },
        },
        {
          tag: "meta",
          attrs: {
            name: "twitter:image",
            content:
              "https://imagedelivery.net/EBSSfnGYYD9-tGTmYMjDgg/b1fee579-c064-4495-3473-bf9656d8d400/public",
          },
        },
        {
          tag: "script",
          attrs: {
            src: "https://scripts.simpleanalyticscdn.com/latest.js",
            async: true,
            defer: true,
          },
        },
        {
          tag: "noscript",
          content: `<img src="https://queue.simpleanalyticscdn.com/noscript.gif" alt="" referrerpolicy="no-referrer-when-downgrade" />`,
        },
      ],
    }),
  ],
});<|MERGE_RESOLUTION|>--- conflicted
+++ resolved
@@ -68,17 +68,6 @@
           label: "Guides",
           items: [
             {
-              label: "Email",
-              collapsed: false,
-              items: [
-                { label: "Sending Email", slug: "guides/email/sending-email" },
-                {
-                  label: "Email Templates",
-                  slug: "guides/email/email-templates",
-                },
-              ],
-            },
-            {
               label: "Frontend Development",
               collapsed: false,
               items: [
@@ -100,14 +89,25 @@
                   label: "Client Side Navigation (SPA)",
                   slug: "guides/frontend/client-side-nav",
                 },
-<<<<<<< HEAD
                 {
                   label: "Error Handling",
                   slug: "guides/frontend/error-handling",
                 },
-=======
-                { label: "Dark / Light Mode", slug: "guides/frontend/dark-mode" },
->>>>>>> 33145bb8
+                {
+                  label: "Dark / Light Mode",
+                  slug: "guides/frontend/dark-mode",
+                },
+              ],
+            },
+            {
+              label: "Email",
+              collapsed: false,
+              items: [
+                { label: "Sending Email", slug: "guides/email/sending-email" },
+                {
+                  label: "Email Templates",
+                  slug: "guides/email/email-templates",
+                },
               ],
             },
             {
