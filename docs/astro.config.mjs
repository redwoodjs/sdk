--- conflicted
+++ resolved
@@ -102,7 +102,6 @@
           label: "Guides",
           items: [
             {
-<<<<<<< HEAD
               label: 'Email',
               collapsed: true,
               items: [
@@ -112,9 +111,6 @@
             },
             {
               label: 'Frontend Development',
-=======
-              label: "Frontend Development",
->>>>>>> a2347854
               collapsed: true,
               items: [
                 { label: "Tailwind CSS", slug: "guides/frontend/tailwind" },
