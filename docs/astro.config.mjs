--- conflicted
+++ resolved
@@ -27,7 +27,26 @@
         {
           label: "Get Started",
           items: [
-<<<<<<< HEAD
+            { label: "Quick Start", slug: "getting-started/quick-start" },
+          ],
+        },
+        {
+          label: "Core",
+          items: [
+            { slug: "core/overview" },
+            { label: "Request Handling", slug: "core/routing" },
+            { slug: "core/react-server-components" },
+            { slug: "core/database" },
+            { slug: "core/storage" },
+            { slug: "core/queues" },
+            { slug: "core/authentication" },
+            { slug: "core/security" },
+            { slug: "core/hosting" },
+          ]
+        },
+        {
+          label: "Tutorial",
+          items: [
             {
               label: 'Full Stack Applications',
               collapsed: true,
@@ -60,15 +79,11 @@
                 { label: 'CI/CD', slug: 'tutorial/advanced-topics/cicd' },
               ]
             },
-=======
-            { label: "Quick Start", slug: "getting-started/quick-start" },
->>>>>>> d89da2a5
           ],
         },
         {
-          label: "Core",
-          items: [
-<<<<<<< HEAD
+          label: 'How-To Guides',
+          items: [
             {
               label: 'Routing',
               collapsed: true,
@@ -208,150 +223,27 @@
                 { label: 'Testing Best Practices', slug: 'getting-started/installation' },
               ]
             },
-=======
-            { slug: "core/overview" },
-            { label: "Request Handling", slug: "core/routing" },
-            { slug: "core/react-server-components" },
-            { slug: "core/database" },
-            { slug: "core/storage" },
-            { slug: "core/queues" },
-            { slug: "core/authentication" },
-            { slug: "core/security" },
-            { slug: "core/hosting" },
->>>>>>> d89da2a5
           ],
         },
-        // {
-        //   label: "Tutorial",
-        //   items: [
-        //     {
-        //       label: "Full Stack Applications",
-        //       collapsed: true,
-        //       items: [
-        //         {
-        //           label: "Project Setup",
-        //           slug: "tutorial/full-stack-app/setup",
-        //         },
-        //         {
-        //           label: "Creating the Application",
-        //           slug: "tutorial/full-stack-app/create-app",
-        //         },
-        //         {
-        //           label: "Database Setup",
-        //           slug: "tutorial/full-stack-app/database-setup",
-        //         },
-        //         {
-        //           label: "Authentication",
-        //           slug: "tutorial/full-stack-app/auth",
-        //         },
-        //         {
-        //           label: "Jobs List",
-        //           slug: "tutorial/full-stack-app/jobs-list",
-        //         },
-        //         {
-        //           label: "Jobs Form",
-        //           slug: "tutorial/full-stack-app/jobs-form",
-        //         },
-        //         { label: "Contacts", slug: "tutorial/full-stack-app/contacts" },
-        //         {
-        //           label: "Jobs Details",
-        //           slug: "tutorial/full-stack-app/jobs-details",
-        //         },
-        //         {
-        //           label: "Deploying",
-        //           slug: "tutorial/full-stack-app/deploying",
-        //         },
-        //       ],
-        //     },
-        //     {
-        //       label: "Advanced Topics",
-        //       collapsed: true,
-        //       items: [
-        //         {
-        //           label: "Form Validation",
-        //           slug: "tutorial/advanced-topics/validation",
-        //         },
-        //         {
-        //           label: "File Uploads with r2",
-        //           slug: "tutorial/advanced-topics/uploads",
-        //         },
-        //         {
-        //           label: "Attaching Notes",
-        //           slug: "tutorial/advanced-topics/notes",
-        //         },
-        //         {
-        //           label: "Resumes and Cover Letters",
-        //           slug: "tutorial/advanced-topics/resumes-cover-letters",
-        //         },
-        //         {
-        //           label: "Integrating with AI",
-        //           slug: "tutorial/advanced-topics/ai",
-        //         },
-        //         {
-        //           label: "Queues and Background Jobs",
-        //           slug: "tutorial/advanced-topics/queues",
-        //         },
-        //         {
-        //           label: "Email Integration",
-        //           slug: "tutorial/advanced-topics/email",
-        //         },
-        //         {
-        //           label: "Extending Authentication",
-        //           slug: "tutorial/advanced-topics/auth",
-        //         },
-        //         {
-        //           label: "Building a Dashboard",
-        //           slug: "tutorial/advanced-topics/dashboard",
-        //         },
-        //         {
-        //           label: "Testing Your Application",
-        //           slug: "tutorial/advanced-topics/testing",
-        //         },
-        //         { label: "CI/CD", slug: "tutorial/advanced-topics/cicd" },
-        //       ],
-        //     },
-        //   ],
-        // },
-        {
-          label: "Reference",
-
-          autogenerate: { directory: "reference", collapsed: true },
-        },
-        // {
-        //   label: "Explanations & Concepts",
-        //   collapsed: true,
-        //   items: [
-        //     {
-        //       label: "Architecture Overview",
-        //       slug: "getting-started/installation",
-        //     },
-        //     { label: "Why Redwood SDK?", slug: "getting-started/installation" },
-        //     {
-        //       label: "Server vs Client Components",
-        //       slug: "getting-started/installation",
-        //     },
-        //     {
-        //       label: "Integration Philosophy",
-        //       slug: "getting-started/installation",
-        //     },
-        //     {
-        //       label: "Performance Considerations",
-        //       slug: "getting-started/installation",
-        //     },
-        //     {
-        //       label: "Security Best Practices",
-        //       slug: "getting-started/installation",
-        //     },
-        //     {
-        //       label: "AI Integration Philosophy",
-        //       slug: "getting-started/installation",
-        //     },
-        //     {
-        //       label: "UI Component Strategy",
-        //       slug: "getting-started/installation",
-        //     },
-        //   ],
-        // },
+        {
+          label: 'Reference',
+          collapsed: true,
+          autogenerate: { directory: 'reference' },
+        },
+        {
+          label: 'Explanations & Concepts',
+          collapsed: true,
+          items: [
+            { label: 'Architecture Overview', slug: 'getting-started/installation' },
+            { label: 'Why Redwood SDK?', slug: 'getting-started/installation' },
+            { label: 'Server vs Client Components', slug: 'getting-started/installation' },
+            { label: 'Integration Philosophy', slug: 'getting-started/installation' },
+            { label: 'Performance Considerations', slug: 'getting-started/installation' },
+            { label: 'Security Best Practices', slug: 'getting-started/installation' },
+            { label: 'AI Integration Philosophy', slug: 'getting-started/installation' },
+            { label: 'UI Component Strategy', slug: 'getting-started/installation' },
+          ]
+        },
       ],
     }),
   ],
