--- conflicted
+++ resolved
@@ -8,17 +8,12 @@
     starlight({
       expressiveCode: {
         shiki: {
-<<<<<<< HEAD
-          bundledLangs: ['bash', 'ts', 'tsx'],
-=======
           bundledLangs: ["bash", "ts", "tsx"],
->>>>>>> d89da2a5
         },
       },
       title: "RedwoodSDK",
       logo: {
-        light: './src/assets/light-logo.svg',
-        dark: './src/assets/dark-logo.svg',
+        src: "./src/assets/logo.svg",
         replacesTitle: true,
       },
       customCss: [
@@ -40,14 +35,7 @@
           items: [
             { slug: "core/overview" },
             { label: "Request Handling", slug: "core/routing" },
-<<<<<<< HEAD
-            {
-
-              slug: "core/react-server-components",
-            },
-=======
             { slug: "core/react-server-components" },
->>>>>>> d89da2a5
             { slug: "core/database" },
             { slug: "core/storage" },
             { slug: "core/queues" },
