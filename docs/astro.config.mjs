// @ts-check
import { defineConfig } from "astro/config";
import starlight from "@astrojs/starlight";
import partytown from "@astrojs/partytown";

// https://astro.build/config
export default defineConfig({
  site: "https://docs.rwsdk.com",
  integrations: [
    partytown({
      config: {
        forward: ["dataLayer.push"],
      },
    }),
    starlight({
      expressiveCode: {
        shiki: {
          bundledLangs: ["bash", "ts", "tsx"],
        },
      },
      title: "RedwoodSDK",
      logo: {
        light: "./src/assets/light-logo.svg",
        dark: "./src/assets/dark-logo.svg",
        replacesTitle: true,
      },
<<<<<<< HEAD
      customCss: [
        // Relative path to your custom CSS file
        "./src/styles/custom.css",
      ],
      editLink: {
        baseUrl: 'https://github.com/redwoodjs/sdk/edit/main/docs',
      },
=======
      customCss: ["./src/styles/custom.css"],
>>>>>>> 01c3bd88
      social: {
        github: "https://github.com/redwoodjs/sdk",
      },
      sidebar: [
        {
          label: "Get Started",
          items: [
            { label: "Quick Start", slug: "getting-started/quick-start" },
          ],
        },
        {
          label: "Core",
          items: [
            { slug: "core/overview" },
            { label: "Request Handling", slug: "core/routing" },
            { slug: "core/react-server-components" },
            { slug: "core/database" },
            { slug: "core/storage" },
            { slug: "core/realtime" },
            { slug: "core/queues" },
            { label: "Environment variables", slug: "core/env-vars" },
            { slug: "core/authentication" },
            { slug: "core/security" },
            { slug: "core/hosting" },
          ]
        },
        {
          label: "Tutorial",
          items: [
            {
              label: 'Full Stack Applications',
              collapsed: true,
              items: [
                { label: 'Project Setup', slug: 'tutorial/full-stack-app/setup' },
                { label: 'Create the Application', slug: 'tutorial/full-stack-app/create-app' },
                { label: 'Database Setup', slug: 'tutorial/full-stack-app/database-setup' },
                { label: 'Authentication', slug: 'tutorial/full-stack-app/auth' },
                { label: 'Jobs List', slug: 'tutorial/full-stack-app/jobs-list' },
                { label: 'Jobs Form', slug: 'tutorial/full-stack-app/jobs-form' },
                { label: 'Contacts', slug: 'tutorial/full-stack-app/contacts' },
                { label: 'Jobs Details', slug: 'tutorial/full-stack-app/jobs-details' },
                { label: 'Deploying', slug: 'tutorial/full-stack-app/deploying' },
              ]
            },
            {
              label: 'Advanced Topics',
              collapsed: true,
              items: [
                { label: 'Form Validation', slug: 'tutorial/advanced-topics/validation' },
                { label: 'File Uploads with r2', slug: 'tutorial/advanced-topics/uploads' },
                { label: 'Attaching Notes', slug: 'tutorial/advanced-topics/notes' },
                { label: 'Resumes and Cover Letters', slug: 'tutorial/advanced-topics/resumes-cover-letters' },
                { label: 'Integrating with AI', slug: 'tutorial/advanced-topics/ai' },
                { label: 'Queues and Background Jobs', slug: 'tutorial/advanced-topics/queues' },
                { label: 'Email Integration', slug: 'tutorial/advanced-topics/email' },
                { label: 'Extending Authentication', slug: 'tutorial/advanced-topics/auth' },
                { label: 'Building a Dashboard', slug: 'tutorial/advanced-topics/dashboard' },
                { label: 'Testing Your Application', slug: 'tutorial/advanced-topics/testing' },
                { label: 'CI/CD', slug: 'tutorial/advanced-topics/cicd' },
              ]
            },
          ],
        },
        {
<<<<<<< HEAD
          label: 'How-To Guides',
          items: [
            {
              label: 'Routing',
              collapsed: true,
              items: [
                { label: 'Basic Routing', slug: 'guides/routing/basic' },
                { label: 'Authentication & Authorization', slug: 'guides/routing/auth' },
                { label: 'Data and State Management', slug: 'guides/routing/data-state' },
                {
                  label: 'Common Routing Patterns', items: [
                    { label: 'Onboarding Flow', slug: 'guides/routing/onboarding-flow' },
                    { label: 'Multi-Step Form', slug: 'guides/routing/multi-step-form' },
                    { label: 'Modal Routes', slug: 'guides/routing/modal-routes' },
                    { label: 'Tabs with Routes', slug: 'guides/routing/tabs-with-routes' },
                  ]
                },
                {
                  label: 'Performance and User Experience', items: [
                    { label: 'Implement View transitions', slug: 'guides/routing/view-transitions' },
                    { label: 'Optimize route loading (progress bar)', slug: 'guides/routing/route-loading' },
                    { label: 'Handle back/forward navigation', slug: 'guides/routing/back-forward-nav' },
                  ]
                }
              ]
            },
            {
              label: 'Databases & Data',
              collapsed: true,
              items: [
                { label: 'CRUD', slug: 'guides/db-data/crud' },
                { label: 'Prisma', slug: 'guides/db-data/prisma' },
                { label: 'Drizzle', slug: 'guides/db-data/drizzle' },
                { label: 'Working with d1 Database', slug: 'guides/db-data/d1' },
              ]
            },
            {
              label: 'Authentication & Security',
              collapsed: true,
              items: [
                { label: 'Setting up Authentication', slug: 'guides/auth/setup' },
                { label: 'Managing User Sessions', slug: 'guides/auth/sessions' },
                { label: 'Role-Based Access Control', slug: 'guides/auth/rbac' },
              ]
            },
            {
              label: 'Forms',
              collapsed: true,
              items: [
                {
                  label: "Getting Started with Forms",
                  items: [
                    { label: 'Introduction to Forms', slug: 'guides/forms/intro' },
                    { label: 'Basic Forms', slug: 'guides/forms/basic-forms' },
                    { label: 'Optimistic Updates', slug: 'guides/forms/optimistic-updates' },
                    { label: 'Form Components', slug: 'guides/forms/form-components' },
                    { label: 'Validation', slug: 'guides/forms/validation' },
                  ]
                },
                {
                  label: "Advanced Form Patterns",
                  items: [
                    { label: 'Multi-Step Forms', slug: 'guides/forms/multi-step' },
                    { label: 'Dynamic Forms', slug: 'guides/forms/dynamic' },
                    { label: 'Uploads', slug: 'guides/forms/uploads' },
                    { label: 'Auto-Save', slug: 'guides/forms/auto-save' },
                    { label: 'State Management', slug: 'guides/forms/state' },
                  ]
                },
                {
                  label: "Form Security & Performance",
                  items: [
                    { label: 'Security', slug: 'guides/forms/security' },
                    { label: 'Performance', slug: 'guides/forms/performance' },
                    { label: 'Testing', slug: 'guides/forms/testing' },
                    { label: 'Accessibility', slug: 'guides/forms/a11y' },
                  ]
                },
                {
                  label: "Specialized Forms",
                  items: [
                    { label: 'Payment Forms', slug: 'guides/forms/payment' },
                    { label: 'Search Forms', slug: 'guides/forms/search' },
                    { label: 'File Management', slug: 'guides/forms/file-management' },
                    { label: 'Organization', slug: 'guides/forms/organization' },
                    { label: 'Error Handling', slug: 'guides/forms/error' },
                    { label: 'State Management', slug: 'guides/forms/state' },
                  ]
                },
              ]
            },
            {
              label: 'Frontend Development',
              collapsed: true,
              items: [
                { label: 'React Server Components', slug: 'guides/frontend/react-server-components' },
                { label: 'TailwindCSS', slug: 'guides/frontend/tailwind' },
                { label: 'ShadCN UI', slug: 'guides/frontend/shadcn' },
                { label: 'Layouts', slug: 'guides/frontend/layouts' },
                { label: 'Assets', slug: 'guides/frontend/assets' },
                { label: 'Metadata', slug: 'guides/frontend/metadata' },
              ]
            },
            {
              label: 'Backend Development',
              collapsed: true,
              items: [
                { label: 'API Routes', slug: 'guides/backend/api' },
              ]
            },
            {
              label: 'AI Integration',
              collapsed: true,
              items: [
                { label: 'Cursor', slug: 'getting-started/installation' },
                { label: 'Setting up OpenAI Integration', slug: 'getting-started/installation' },
                { label: 'Setting up Anthropic Integration', slug: 'getting-started/installation' },
                { label: 'Setting up Gemini Integration', slug: 'getting-started/installation' },
                { label: 'Working with Cloudflare AI', slug: 'getting-started/installation' },
                { label: 'Building AI Powered Features', slug: 'getting-started/installation' },
                { label: 'Streaming AI Responses', slug: 'getting-started/installation' },
              ]
            },
            {
              label: 'Deployment',
              collapsed: true,
              items: [
                { label: 'Deploying to Cloudflare', slug: 'getting-started/installation' },
                { label: 'Setting up a Custom Domain', slug: 'getting-started/installation' },
                { label: 'Working with Cloudflare r2', slug: 'getting-started/installation' },
              ]
            },
            {
              label: 'Testing',
              collapsed: true,
              items: [
                { label: 'Setting up a Testing Environment', slug: 'getting-started/installation' },
                { label: 'Vitest', slug: 'getting-started/installation' },
                { label: 'Playwright', slug: 'getting-started/installation' },
                { label: 'Cyprus', slug: 'getting-started/installation' },
                { label: 'Testing Best Practices', slug: 'getting-started/installation' },
              ]
            },
          ],
        },
        {
          label: 'Reference',
          collapsed: true,
          autogenerate: { directory: 'reference' },
        },
        {
          label: 'Explanations & Concepts',
          collapsed: true,
          items: [
            { label: 'Architecture Overview', slug: 'getting-started/installation' },
            { label: 'Why Redwood SDK?', slug: 'getting-started/installation' },
            { label: 'Server vs Client Components', slug: 'getting-started/installation' },
            { label: 'Integration Philosophy', slug: 'getting-started/installation' },
            { label: 'Performance Considerations', slug: 'getting-started/installation' },
            { label: 'Security Best Practices', slug: 'getting-started/installation' },
            { label: 'AI Integration Philosophy', slug: 'getting-started/installation' },
            { label: 'UI Component Strategy', slug: 'getting-started/installation' },
          ]
        },
=======
          label: "Guides",
          items: [
            { label: "Server Function Streams", slug: "guides/rsc-streams" },
          ],
          collapsed: true,
        },
        {
          label: "Reference",
          items: [
            { slug: "reference/sdk-worker" },
            { slug: "reference/sdk-router" },
          ],
          collapsed: true,
        },
        // {
        //   label: "Tutorial",
        //   items: [
        //     {
        //       label: "Full Stack Applications",
        //       collapsed: true,
        //       items: [
        //         {
        //           label: "Project Setup",
        //           slug: "tutorial/full-stack-app/setup",
        //         },
        //         {
        //           label: "Creating the Application",
        //           slug: "tutorial/full-stack-app/create-app",
        //         },
        //         {
        //           label: "Database Setup",
        //           slug: "tutorial/full-stack-app/database-setup",
        //         },
        //         {
        //           label: "Authentication",
        //           slug: "tutorial/full-stack-app/auth",
        //         },
        //         {
        //           label: "Jobs List",
        //           slug: "tutorial/full-stack-app/jobs-list",
        //         },
        //         {
        //           label: "Jobs Form",
        //           slug: "tutorial/full-stack-app/jobs-form",
        //         },
        //         { label: "Contacts", slug: "tutorial/full-stack-app/contacts" },
        //         {
        //           label: "Jobs Details",
        //           slug: "tutorial/full-stack-app/jobs-details",
        //         },
        //         {
        //           label: "Deploying",
        //           slug: "tutorial/full-stack-app/deploying",
        //         },
        //       ],
        //     },
        //     {
        //       label: "Advanced Topics",
        //       collapsed: true,
        //       items: [
        //         {
        //           label: "Form Validation",
        //           slug: "tutorial/advanced-topics/validation",
        //         },
        //         {
        //           label: "File Uploads with r2",
        //           slug: "tutorial/advanced-topics/uploads",
        //         },
        //         {
        //           label: "Attaching Notes",
        //           slug: "tutorial/advanced-topics/notes",
        //         },
        //         {
        //           label: "Resumes and Cover Letters",
        //           slug: "tutorial/advanced-topics/resumes-cover-letters",
        //         },
        //         {
        //           label: "Integrating with AI",
        //           slug: "tutorial/advanced-topics/ai",
        //         },
        //         {
        //           label: "Queues and Background Jobs",
        //           slug: "tutorial/advanced-topics/queues",
        //         },
        //         {
        //           label: "Email Integration",
        //           slug: "tutorial/advanced-topics/email",
        //         },
        //         {
        //           label: "Extending Authentication",
        //           slug: "tutorial/advanced-topics/auth",
        //         },
        //         {
        //           label: "Building a Dashboard",
        //           slug: "tutorial/advanced-topics/dashboard",
        //         },
        //         {
        //           label: "Testing Your Application",
        //           slug: "tutorial/advanced-topics/testing",
        //         },
        //         { label: "CI/CD", slug: "tutorial/advanced-topics/cicd" },
        //       ],
        //     },
        //   ],
        // },
        // {
        //   label: "Explanations & Concepts",
        //   collapsed: true,
        //   items: [
        //     {
        //       label: "Architecture Overview",
        //       slug: "getting-started/installation",
        //     },
        //     { label: "Why Redwood SDK?", slug: "getting-started/installation" },
        //     {
        //       label: "Server vs Client Components",
        //       slug: "getting-started/installation",
        //     },
        //     {
        //       label: "Integration Philosophy",
        //       slug: "getting-started/installation",
        //     },
        //     {
        //       label: "Performance Considerations",
        //       slug: "getting-started/installation",
        //     },
        //     {
        //       label: "Security Best Practices",
        //       slug: "getting-started/installation",
        //     },
        //     {
        //       label: "AI Integration Philosophy",
        //       slug: "getting-started/installation",
        //     },
        //     {
        //       label: "UI Component Strategy",
        //       slug: "getting-started/installation",
        //     },
        //   ],
        // },
>>>>>>> 01c3bd88
      ],
      head: [
        // Open Graph Meta Tags
        {
          tag: "meta",
          attrs: {
            property: "og:title",
            content:
              "RedwoodSDK Documentation | The React Framework for Cloudflare.",
          },
        },
        {
          tag: "meta",
          attrs: {
            property: "og:description",
            content:
              "RedwoodSDK is a React Framework for Cloudflare. It begins as a Vite plugin that unlocks SSR, React Server Components, Server Functions, and realtime features.  Its standards-based router, with support for middleware and  interruptors, gives you fine-grained control over every request and  response.",
          },
        },
        {
          tag: "meta",
          attrs: {
            property: "og:image",
            content:
              "https://imagedelivery.net/EBSSfnGYYD9-tGTmYMjDgg/b1fee579-c064-4495-3473-bf9656d8d400/public",
          },
        },
        {
          tag: "meta",
          attrs: {
            property: "og:url",
            content: "https://docs.rwsdk.com/",
          },
        },
        {
          tag: "meta",
          attrs: {
            property: "og:type",
            content: "website",
          },
        },
        // Twitter Card Meta Tags
        {
          tag: "meta",
          attrs: {
            name: "twitter:card",
            content: "summary_large_image",
          },
        },
        {
          tag: "meta",
          attrs: {
            name: "twitter:title",
            content: "RedwoodSDK Docs",
          },
        },
        {
          tag: "meta",
          attrs: {
            name: "twitter:description",
            content:
              "Official RedwoodSDK documentation for building full-stack React applications on Cloudflare.",
          },
        },
        {
          tag: "meta",
          attrs: {
            name: "twitter:image",
            content:
              "https://imagedelivery.net/EBSSfnGYYD9-tGTmYMjDgg/b1fee579-c064-4495-3473-bf9656d8d400/public",
          },
        },
        {
          tag: "script",
          attrs: {
            src: "https://www.googletagmanager.com/gtag/js?id=G-NVF3LN88NZ",
            async: true,
            type: "text/partytown",
          },
        },
        {
          tag: "script",
          attrs: {
            type: "text/partytown",
          },
          content: `
          window.dataLayer = window.dataLayer || [];
          function gtag(){dataLayer.push(arguments);}
          gtag('js', new Date());
          gtag('config', 'G-NVF3LN88NZ');
        `,
        },
      ],
    }),
  ],
});<|MERGE_RESOLUTION|>--- conflicted
+++ resolved
@@ -24,17 +24,7 @@
         dark: "./src/assets/dark-logo.svg",
         replacesTitle: true,
       },
-<<<<<<< HEAD
-      customCss: [
-        // Relative path to your custom CSS file
-        "./src/styles/custom.css",
-      ],
-      editLink: {
-        baseUrl: 'https://github.com/redwoodjs/sdk/edit/main/docs',
-      },
-=======
       customCss: ["./src/styles/custom.css"],
->>>>>>> 01c3bd88
       social: {
         github: "https://github.com/redwoodjs/sdk",
       },
@@ -59,212 +49,9 @@
             { slug: "core/authentication" },
             { slug: "core/security" },
             { slug: "core/hosting" },
-          ]
-        },
-        {
-          label: "Tutorial",
-          items: [
-            {
-              label: 'Full Stack Applications',
-              collapsed: true,
-              items: [
-                { label: 'Project Setup', slug: 'tutorial/full-stack-app/setup' },
-                { label: 'Create the Application', slug: 'tutorial/full-stack-app/create-app' },
-                { label: 'Database Setup', slug: 'tutorial/full-stack-app/database-setup' },
-                { label: 'Authentication', slug: 'tutorial/full-stack-app/auth' },
-                { label: 'Jobs List', slug: 'tutorial/full-stack-app/jobs-list' },
-                { label: 'Jobs Form', slug: 'tutorial/full-stack-app/jobs-form' },
-                { label: 'Contacts', slug: 'tutorial/full-stack-app/contacts' },
-                { label: 'Jobs Details', slug: 'tutorial/full-stack-app/jobs-details' },
-                { label: 'Deploying', slug: 'tutorial/full-stack-app/deploying' },
-              ]
-            },
-            {
-              label: 'Advanced Topics',
-              collapsed: true,
-              items: [
-                { label: 'Form Validation', slug: 'tutorial/advanced-topics/validation' },
-                { label: 'File Uploads with r2', slug: 'tutorial/advanced-topics/uploads' },
-                { label: 'Attaching Notes', slug: 'tutorial/advanced-topics/notes' },
-                { label: 'Resumes and Cover Letters', slug: 'tutorial/advanced-topics/resumes-cover-letters' },
-                { label: 'Integrating with AI', slug: 'tutorial/advanced-topics/ai' },
-                { label: 'Queues and Background Jobs', slug: 'tutorial/advanced-topics/queues' },
-                { label: 'Email Integration', slug: 'tutorial/advanced-topics/email' },
-                { label: 'Extending Authentication', slug: 'tutorial/advanced-topics/auth' },
-                { label: 'Building a Dashboard', slug: 'tutorial/advanced-topics/dashboard' },
-                { label: 'Testing Your Application', slug: 'tutorial/advanced-topics/testing' },
-                { label: 'CI/CD', slug: 'tutorial/advanced-topics/cicd' },
-              ]
-            },
-          ],
-        },
-        {
-<<<<<<< HEAD
-          label: 'How-To Guides',
-          items: [
-            {
-              label: 'Routing',
-              collapsed: true,
-              items: [
-                { label: 'Basic Routing', slug: 'guides/routing/basic' },
-                { label: 'Authentication & Authorization', slug: 'guides/routing/auth' },
-                { label: 'Data and State Management', slug: 'guides/routing/data-state' },
-                {
-                  label: 'Common Routing Patterns', items: [
-                    { label: 'Onboarding Flow', slug: 'guides/routing/onboarding-flow' },
-                    { label: 'Multi-Step Form', slug: 'guides/routing/multi-step-form' },
-                    { label: 'Modal Routes', slug: 'guides/routing/modal-routes' },
-                    { label: 'Tabs with Routes', slug: 'guides/routing/tabs-with-routes' },
-                  ]
-                },
-                {
-                  label: 'Performance and User Experience', items: [
-                    { label: 'Implement View transitions', slug: 'guides/routing/view-transitions' },
-                    { label: 'Optimize route loading (progress bar)', slug: 'guides/routing/route-loading' },
-                    { label: 'Handle back/forward navigation', slug: 'guides/routing/back-forward-nav' },
-                  ]
-                }
-              ]
-            },
-            {
-              label: 'Databases & Data',
-              collapsed: true,
-              items: [
-                { label: 'CRUD', slug: 'guides/db-data/crud' },
-                { label: 'Prisma', slug: 'guides/db-data/prisma' },
-                { label: 'Drizzle', slug: 'guides/db-data/drizzle' },
-                { label: 'Working with d1 Database', slug: 'guides/db-data/d1' },
-              ]
-            },
-            {
-              label: 'Authentication & Security',
-              collapsed: true,
-              items: [
-                { label: 'Setting up Authentication', slug: 'guides/auth/setup' },
-                { label: 'Managing User Sessions', slug: 'guides/auth/sessions' },
-                { label: 'Role-Based Access Control', slug: 'guides/auth/rbac' },
-              ]
-            },
-            {
-              label: 'Forms',
-              collapsed: true,
-              items: [
-                {
-                  label: "Getting Started with Forms",
-                  items: [
-                    { label: 'Introduction to Forms', slug: 'guides/forms/intro' },
-                    { label: 'Basic Forms', slug: 'guides/forms/basic-forms' },
-                    { label: 'Optimistic Updates', slug: 'guides/forms/optimistic-updates' },
-                    { label: 'Form Components', slug: 'guides/forms/form-components' },
-                    { label: 'Validation', slug: 'guides/forms/validation' },
-                  ]
-                },
-                {
-                  label: "Advanced Form Patterns",
-                  items: [
-                    { label: 'Multi-Step Forms', slug: 'guides/forms/multi-step' },
-                    { label: 'Dynamic Forms', slug: 'guides/forms/dynamic' },
-                    { label: 'Uploads', slug: 'guides/forms/uploads' },
-                    { label: 'Auto-Save', slug: 'guides/forms/auto-save' },
-                    { label: 'State Management', slug: 'guides/forms/state' },
-                  ]
-                },
-                {
-                  label: "Form Security & Performance",
-                  items: [
-                    { label: 'Security', slug: 'guides/forms/security' },
-                    { label: 'Performance', slug: 'guides/forms/performance' },
-                    { label: 'Testing', slug: 'guides/forms/testing' },
-                    { label: 'Accessibility', slug: 'guides/forms/a11y' },
-                  ]
-                },
-                {
-                  label: "Specialized Forms",
-                  items: [
-                    { label: 'Payment Forms', slug: 'guides/forms/payment' },
-                    { label: 'Search Forms', slug: 'guides/forms/search' },
-                    { label: 'File Management', slug: 'guides/forms/file-management' },
-                    { label: 'Organization', slug: 'guides/forms/organization' },
-                    { label: 'Error Handling', slug: 'guides/forms/error' },
-                    { label: 'State Management', slug: 'guides/forms/state' },
-                  ]
-                },
-              ]
-            },
-            {
-              label: 'Frontend Development',
-              collapsed: true,
-              items: [
-                { label: 'React Server Components', slug: 'guides/frontend/react-server-components' },
-                { label: 'TailwindCSS', slug: 'guides/frontend/tailwind' },
-                { label: 'ShadCN UI', slug: 'guides/frontend/shadcn' },
-                { label: 'Layouts', slug: 'guides/frontend/layouts' },
-                { label: 'Assets', slug: 'guides/frontend/assets' },
-                { label: 'Metadata', slug: 'guides/frontend/metadata' },
-              ]
-            },
-            {
-              label: 'Backend Development',
-              collapsed: true,
-              items: [
-                { label: 'API Routes', slug: 'guides/backend/api' },
-              ]
-            },
-            {
-              label: 'AI Integration',
-              collapsed: true,
-              items: [
-                { label: 'Cursor', slug: 'getting-started/installation' },
-                { label: 'Setting up OpenAI Integration', slug: 'getting-started/installation' },
-                { label: 'Setting up Anthropic Integration', slug: 'getting-started/installation' },
-                { label: 'Setting up Gemini Integration', slug: 'getting-started/installation' },
-                { label: 'Working with Cloudflare AI', slug: 'getting-started/installation' },
-                { label: 'Building AI Powered Features', slug: 'getting-started/installation' },
-                { label: 'Streaming AI Responses', slug: 'getting-started/installation' },
-              ]
-            },
-            {
-              label: 'Deployment',
-              collapsed: true,
-              items: [
-                { label: 'Deploying to Cloudflare', slug: 'getting-started/installation' },
-                { label: 'Setting up a Custom Domain', slug: 'getting-started/installation' },
-                { label: 'Working with Cloudflare r2', slug: 'getting-started/installation' },
-              ]
-            },
-            {
-              label: 'Testing',
-              collapsed: true,
-              items: [
-                { label: 'Setting up a Testing Environment', slug: 'getting-started/installation' },
-                { label: 'Vitest', slug: 'getting-started/installation' },
-                { label: 'Playwright', slug: 'getting-started/installation' },
-                { label: 'Cyprus', slug: 'getting-started/installation' },
-                { label: 'Testing Best Practices', slug: 'getting-started/installation' },
-              ]
-            },
-          ],
-        },
-        {
-          label: 'Reference',
-          collapsed: true,
-          autogenerate: { directory: 'reference' },
-        },
-        {
-          label: 'Explanations & Concepts',
-          collapsed: true,
-          items: [
-            { label: 'Architecture Overview', slug: 'getting-started/installation' },
-            { label: 'Why Redwood SDK?', slug: 'getting-started/installation' },
-            { label: 'Server vs Client Components', slug: 'getting-started/installation' },
-            { label: 'Integration Philosophy', slug: 'getting-started/installation' },
-            { label: 'Performance Considerations', slug: 'getting-started/installation' },
-            { label: 'Security Best Practices', slug: 'getting-started/installation' },
-            { label: 'AI Integration Philosophy', slug: 'getting-started/installation' },
-            { label: 'UI Component Strategy', slug: 'getting-started/installation' },
-          ]
-        },
-=======
+          ],
+        },
+        {
           label: "Guides",
           items: [
             { label: "Server Function Streams", slug: "guides/rsc-streams" },
@@ -405,7 +192,6 @@
         //     },
         //   ],
         // },
->>>>>>> 01c3bd88
       ],
       head: [
         // Open Graph Meta Tags
