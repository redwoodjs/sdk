--- conflicted
+++ resolved
@@ -1,6 +1,4 @@
 {
-<<<<<<< HEAD
-=======
   "name": "docs",
   "private": true,
   "type": "module",
@@ -12,7 +10,6 @@
     "preview": "astro preview",
     "astro": "astro"
   },
->>>>>>> 01c3bd88
   "dependencies": {
     "@astrojs/mdx": "^4.2.1",
     "@astrojs/partytown": "^2.1.4",
@@ -21,18 +18,8 @@
     "@expressive-code/plugin-line-numbers": "^0.40.2",
     "@fujocoded/expressive-code-caption": "^0.0.3",
     "@fujocoded/expressive-code-output": "^0.0.1",
+    "expressive-code-color-chips": "^0.1.2",
     "astro": "^5.1.5",
-    "expressive-code-color-chips": "^0.1.2",
     "sharp": "^0.32.5"
-  },
-  "name": "docs",
-  "scripts": {
-    "astro": "astro",
-    "build": "astro build",
-    "dev": "astro dev",
-    "preview": "astro preview",
-    "start": "astro dev"
-  },
-  "type": "module",
-  "version": "0.0.1"
+  }
 }