<<<<<<< HEAD
import { defineCollection, z } from 'astro:content';
import { docsLoader } from '@astrojs/starlight/loaders';
import { docsSchema } from '@astrojs/starlight/schema';
=======
import { defineCollection, z } from "astro:content";
import { docsLoader } from "@astrojs/starlight/loaders";
import { docsSchema } from "@astrojs/starlight/schema";
>>>>>>> 01c3bd88

export const collections = {
  docs: defineCollection({
    loader: docsLoader(),
    schema: docsSchema({
      extend: z.object({
<<<<<<< HEAD
        banner: z.object({
          content: z.string(),
        }).default({
          content: 'RedwoodSDK is in preview mode.',
        })
=======
        banner: z
          .object({
            content: z.string(),
          })
          .default({
            content:
              "4th April 2025: This is a preview, whilst production-ready, it means some <a href='https://github.com/redwoodjs/sdk/issues/244' target='_blank'>APIs might change</a>",
          }),
>>>>>>> 01c3bd88
      }),
    }),
  }),
};<|MERGE_RESOLUTION|>--- conflicted
+++ resolved
@@ -1,25 +1,12 @@
-<<<<<<< HEAD
-import { defineCollection, z } from 'astro:content';
-import { docsLoader } from '@astrojs/starlight/loaders';
-import { docsSchema } from '@astrojs/starlight/schema';
-=======
 import { defineCollection, z } from "astro:content";
 import { docsLoader } from "@astrojs/starlight/loaders";
 import { docsSchema } from "@astrojs/starlight/schema";
->>>>>>> 01c3bd88
 
 export const collections = {
   docs: defineCollection({
     loader: docsLoader(),
     schema: docsSchema({
       extend: z.object({
-<<<<<<< HEAD
-        banner: z.object({
-          content: z.string(),
-        }).default({
-          content: 'RedwoodSDK is in preview mode.',
-        })
-=======
         banner: z
           .object({
             content: z.string(),
@@ -28,7 +15,6 @@
             content:
               "4th April 2025: This is a preview, whilst production-ready, it means some <a href='https://github.com/redwoodjs/sdk/issues/244' target='_blank'>APIs might change</a>",
           }),
->>>>>>> 01c3bd88
       }),
     }),
   }),
