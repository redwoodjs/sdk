---
title: Request Handling & Routing
description: Like air traffic control, but for requests.
---

import { Aside, Tabs, TabItem, LinkCard } from "@astrojs/starlight/components";

The request/response paradigm is at the heart of web development - when a browser makes a request, your server needs to respond with content. RedwoodSDK makes this easy with the `defineApp` function, which lets you elegantly handle incoming requests and return the right responses.

```tsx title="src/worker.tsx"
import { defineApp } from "rwsdk/worker";
import { route } from "rwsdk/router";
import { env } from "cloudflare:workers";

export default defineApp([
  // Middleware
  function middleware({ request, ctx }) { /* Modify context */ },
  function middleware({ request, ctx }) { /* Modify context */ },
  // Request Handlers
  route("/", function handler({ request, ctx }) {
    return new Response("Hello, world!")
  }),
  route("/ping", function handler({ request, ctx }) {
    return new Response("Pong!")
  }),
]);
```

---

The `defineApp` function takes an array of middleware and route handlers that are executed in the order they are defined. In this example the request is passed through two middleware functions before being "matched" by the route handlers.

---

## Matching Patterns

Routes are matched in the order they are defined. You define routes using the `route` function. Trailing slashes are optional and normalized internally.

```tsx title="src/worker.tsx" mark={4}
import { route } from "rwsdk/router";

defineApp([
  route("/match-this", () => new Response("Hello, world!"))
])
```

---

`route` parameters:
1. The matching pattern string
2. The request handler function

---

There are three matching patterns:

#### Static

Match exact pathnames.

```tsx
route("/", ...)
route("/about", ...)
route("/contact", ...)
```

#### Parameter

Match dynamic segments marked with a colon (`:`). The values are available in the route handler via `params` (`params.id` and `params.groupId`).

```tsx
route("/users/:id", ...)
route("/users/:id/edit", ...)
route("/users/:id/addToGroup/:groupId", ...)
```

#### Wildcard

Match all remaining segments after the prefix, the values are available in the route handler via `params.$0`, `params.$1`, etc.

```tsx
route("/files/*", ...)
route("/files/*/preview", ...)
route("/files/*/download/*", ...)
```

## Request Handlers

The request handler is a function, or array of functions (See [Interrupters](#interrupters)), that are executed when a request is matched.

```tsx title="src/worker.tsx" mark={4-9}
import { route } from "rwsdk/router";

defineApp([
  route("/a-standard-response", ({ request, params, ctx }) => {
    return new Response("Hello, world!")
  }),
  route('/a-jsx-response', () => {
    return <div>Hello, JSX world!</div>
  }),
])
```

---

The request handler function takes a [RequestInfo](#request-info) object as its parameter.

Return values:
- `Response`: A standard response object.
- `JSX`: A React component, which is statically rendered to HTML on the server, streamed to the client, and then hydrated on the client side.

---

### Interrupters

Interrupters are an array of functions that are executed in sequence for each matched request. They can be used to modify the request, context, or to short-circuit the response. A typical use-case is to check for authentication on a per-request basis, as an example you're trying to ensure that a specific user can access a specific resource.

```tsx title="src/worker.tsx" mark={5-10, 13} collapse={1-2}
import { defineApp } from "rwsdk/worker";
import { route } from "rwsdk/router";
import { EditBlogPage } from "src/pages/blog/EditBlogPage";

function isAuthenticated({ request, ctx }) {
  // Ensure that this user is authenticated
  if (!ctx.user) {
    return new Response("Unauthorized", { status: 401 })
  }
}

defineApp([
  route("/blog/:slug/edit", [isAuthenticated, EditBlogPage])
])
```

---

For the `/blog/:slug/edit` route, the `isAuthenticated` function will be executed first, if the user is not authenticated, the response will be a 401 Unauthorized. If the user is authenticated, the `EditBlogPage` component will be rendered. Therefore the flow is interrupted. The `isAuthenticated` function can be shared across multiple routes.

---

## Middleware & Context

The context object (`ctx`) is a mutable object that is passed to each request handler, interrupters, and React Server Functions. It's used to share data between the different parts of your application. You populate the context on a per-request basis via Middleware.

Middleware runs before the request is matched to a route. You can specify multiple middleware functions, they'll be executed in the order they are defined.

```tsx title="src/worker.tsx" mark={5-10}
import { defineApp } from "rwsdk/worker";
import { route } from "rwsdk/router";
import { env } from "cloudflare:workers";

defineApp([
  sessionMiddleware,
  async function getUserMiddleware({ request, ctx }) {
    if (ctx.session.userId) {
      ctx.user = await db.user.find({ where: { id: ctx.session.userId } });
    }
  },
  route("/hello", [
    function ({ ctx }) {
      if (!ctx.user) {
        return new Response("Unauthorized", { status: 401 });
      }
    },
    function ({ ctx }) {
      return new Response(`Hello ${ctx.user.username}!`);
    },
  ]),
]);
```

---

The context object:

1. `sessionMiddleware` is a function that is used to populate the `ctx.session` object
2. `getUserMiddleware` is a middleware function that is used to populate the `ctx.user` object
3. `"/hello"` is a an array of route handlers that are executed when "/hello" is matched:
  - if the user is not authenticated the request will be interrupted and a 401 Unauthorized response will be returned
  - if the user is authenticated the request will be passed to the next request handler and `"Hello {ctx.user.username}!"` will be returned

---

## Documents

Documents are how you define the "shell" of your application's html: the `<html>`, `<head>`, `<meta>` tags, scripts, stylesheets, `<body>`, and where in the `<body>` your actual page content is rendered. In RedwoodSDK, you tell it which document to use with the `render()` function in `defineApp`. In other words, you're asking RedwoodSDK to "render" the document.

```tsx title="src/worker.tsx" "document"
import { defineApp } from "rwsdk/worker";
import { route, render } from "rwsdk/router";

import { Document } from "@/pages/Document";
import { HomePage } from "@/pages/HomePage";

export default defineApp([
  render(Document, [route("/", HomePage)])
]);
```

---

The `render` function takes a React component and an array of route handlers. The document will be applied to all the routes that are passed to it.

This component will be rendered on the server side when the page loads. When defining this component, you'd add:
* Your application's stylesheets and scripts
* A mount point for your page content (`id="root"` in the code below): this is where your actual page will be rendered - the "dynamic stuff" which updates using React Server Components.

---

```tsx title="src/pages/Document.tsx" mark={7}
export const Document = ({ children }) => (
  <html lang="en">
    <head>
      <meta charSet="utf-8" />
      <script type="module" src="/src/client.tsx"></script>
    </head>
    <body>
      <div id="root">{children}</div>
    </body>
  </html>
);
```

<Aside type="caution" title="Client Side Hydration">
  You must include the client side hydration script in your document, otherwise
  the React components will not be hydrated.
</Aside>

## Request Info

The `requestInfo` object is available in server functions and provides access to the current request's context. Import it from `rwsdk/worker`:

```tsx
import { requestInfo } from "rwsdk/worker";

export async function myServerFunction() {
  const { request, response, ctx } = requestInfo;
  // Use request, response, or ctx as needed
}
```

---

The `requestInfo` object contains:

- `request`: The incoming HTTP [Request](https://developer.mozilla.org/en-US/docs/Web/API/Request) object
- `response`: A [ResponseInit](https://fetch.spec.whatwg.org/#responseinit) object used to configure the status and headers of the response
- `ctx`: The app context (same as what's passed to components)
- `rw`: RedwoodSDK-specific context
- `cf`: Cloudflare's Execution Context API

You can mutate the `response` object to configure the status and headers. For example:

```tsx
<<<<<<< HEAD
=======
import { requestInfo } from "rwsdk/worker";
>>>>>>> c52e2a1a
import { route } from "rwsdk/router";

const NotFound = () => <div>Not Found</div>;

<<<<<<< HEAD
route('/some-resource', async ({ response }) => {
  // some logic to determine if the resource is not found
  
  response.status = 404;
  response.headers.set('Cache-Control', 'no-store');

  return <NotFound />;
});
=======
export default defineApp([
  route('/some-resource', async () => {
    // some logic to determine if the resource is not found
    
    response.status = 404;
    response.headers.set('Cache-Control', 'no-store');

    return <NotFound />;
  }),
]);
>>>>>>> c52e2a1a
```<|MERGE_RESOLUTION|>--- conflicted
+++ resolved
@@ -252,24 +252,11 @@
 You can mutate the `response` object to configure the status and headers. For example:
 
 ```tsx
-<<<<<<< HEAD
-=======
 import { requestInfo } from "rwsdk/worker";
->>>>>>> c52e2a1a
 import { route } from "rwsdk/router";
 
 const NotFound = () => <div>Not Found</div>;
 
-<<<<<<< HEAD
-route('/some-resource', async ({ response }) => {
-  // some logic to determine if the resource is not found
-  
-  response.status = 404;
-  response.headers.set('Cache-Control', 'no-store');
-
-  return <NotFound />;
-});
-=======
 export default defineApp([
   route('/some-resource', async () => {
     // some logic to determine if the resource is not found
@@ -280,5 +267,4 @@
     return <NotFound />;
   }),
 ]);
->>>>>>> c52e2a1a
 ```