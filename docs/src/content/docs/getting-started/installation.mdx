--- conflicted
+++ resolved
@@ -3,61 +3,4 @@
 description: Setup your project manually
 ---
 
-<<<<<<< HEAD
-import { Aside } from '@astrojs/starlight/components';
-import { Tabs, TabItem } from '@astrojs/starlight/components';
-
-<Aside type="note" title="Prerequisites">
-- Redwood requires [Node.js](https://nodejs.org/en) (v22.x or later)
-</Aside>
-
-This is the easiest way to install the RedwoodSDK package. However, we've created a few [starter kits](/reference/starters/minimal) that are pre-configured for different use cases and make this process even easier.
-
-{/* TODO: This will need to be updated - We'll be using Vite Community Templates: https://vite.dev/guide/#community-templates */}
-```bash frame="none"
-npx create-redwood@latest
-```
-
-Move into that directory, install the dependencies, and start the development server:
-
-<Tabs>
-  <TabItem label="pnpm">
-    ```bash frame="none"
-    cd my-app
-    pnpm install
-    pnpm dev
-    ```
-  </TabItem>
-  <TabItem label="npm">
-    ```bash frame="none"
-    cd my-app
-    npm install
-    npm run dev
-    ```
-  </TabItem>
-  <TabItem label="yarn">
-    ```bash frame="none"
-    cd my-app
-    yarn install
-    yarn dev
-    ```
-  </TabItem>
-</Tabs>
-
-Now, you can open your browser to http://localhost:1234 where you'll see the Welcome Page:
-
-![Hello World](./images/hello-world.png)
-
-
-## Troubleshooting
-
-### Node.js Installation
-If you're having trouble with Node.js installation:
-1. We recommend using [nvm](https://github.com/nvm-sh/nvm) for managing Node versions
-2. For setup help, see the [nvm installation guide](#)
-3. Most common issues are resolved by:
-    - Using the recommended nvm commands
-    - Restarting your terminal after installation
-=======
-This document is under construction. The intention is to show you how to create your own "starter" project, and how to install RedwoodSDK in it.
->>>>>>> d89da2a5
+This document is under construction. The intention is to show you how to create your own "starter" project, and how to install RedwoodSDK in it.