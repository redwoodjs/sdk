---
title: Database Setup
slug: tutorial/full-stack-app/database-setup
sidebar:
  label: Database Setup
description: Setting up the database for the application
---

{/* TODO: Claude made some recommendations for making the content better: https://claude.ai/share/e52d53ca-f49f-4f36-9bc4-30da1f345945 */}

import { Aside, FileTree } from '@astrojs/starlight/components';

## Setting up our Database Tables or Models

For this project, we'll use [Prisma](https://www.prisma.io/) as our ORM (Object Relational Mapper). This makes it easy to define our database and generate migrations.

<Aside type="note" title="What's a migration?">
  A migration is a change to the database schema. It's a way to keep track of the changes we make to the database.

  One of the great things about using Prisma is that it generates the migrations and SQL code so we don't need to. We simply update the schema, and it handles the rest.
</Aside>

I like to start by going through the [application design files]() and making a list of all the tables (models) and fields we need.

Each model represents the type of data that will be stored in the database.

We need models for:

1. Users
2. Job Applications

**The "trick" with database design is to prevent duplication.** For example, we want to store the company information for each job application. There's a chance we'll have multiple job applications for the same company. If we store the company information directly in the `Application` model, we'll have duplicate entries. This could create all kinds of problems. For example, is it `RedwoodSDK`, `redwoodsdk`, `redwood-sdk`, or `RedwoodSdk`?

Instead, we can store the company information in a separate model, with a single entry for each company, and link it to the relevant job application.

![](./images/db-application-to-company.png)

The same applies to Contacts. We can create a separate model and create a relationship between the contact and the related company.

3. Companies
4. Contacts

![](./images/db-contact-to-company.png)

Application Statuses are a little different, but the same principle applies. To avoid duplication, we will give statuses their own model. We will have a set of fixed status options (New, Applied, Interviewing, Offer, and Rejected).

5. Application Statuses

![](./images/db-application-to-status.png)

## Columns

Now, that we know what our models are, we need to create the columns. What are the pieces of data we need to store for each model?

We've already alluded to the data that we'll need within the relationship diagrams, but let's take a closer look.

Most tables I create include an `id`, `createdAt`, and `updatedAt` field.
- `id` - We need a way to uniquely identify each record or row in the database.
- `createdAt` - We need to know when the record was created.
- `updatedAt` - We need to know when the record was last updated.

<Aside type="tip" title="Soft Deleting">
  In the future, if you're going to "soft delete" a record, you'll probably want a `deletedAt` column for tracking when the record was deleted.

  "Soft deleting" a record means that instead of removing the record from the database, we'll set a column (i.e. `deleted`) to `true` to indicate that the record has been deleted. The entry won't be shown to the user, but it gives you a way to recover the data. This is also useful for auditing purposes.
</Aside>

### Data Types

As you're making a list of all the data we need to store, you'll also need to think about the **data type** of each column.

In Prisma, there are 9 different data types:

| **Prisma Type** |	**Description** |
| --- | --- |
| `String` | A UTF-8 encoded string |
| `Boolean` | A true or false value |
| `Int` | A 32-bit signed integer |
| `BigInt` | A 64-bit signed integer (for large numbers) |
| `Float` | A floating-point number |
| `Decimal` | A high-precision decimal number |
| `DateTime` | An ISO 8601 timestamp |
| `Json` | Arbitrary JSON data |
| `Bytes` | Binary data (Base64-encoded) |

### IDs

When it comes to `id`s, there are 2 different types: `String` and `Int`.

- `String` - A UUID (Universally Unique Identifier) is a unique string of characters. For example: `2b22ee49-d788-4bf0-bacd-380b351ca1e0`
- `Int` - An auto-incrementing integer.

When you use an integer, the first entry is usually 1. The next entry is 2, then 3, etc. This makes it easy to tell how many entries are in the database. It's also easy to sort the entries by the order they were created. However, this can also create a security risk. It's easy to guess the next entry in the sequence.

For example, if the URL for my job application is `https://applywize.app/applications/1`, I could assume the URL for the next application is: `https://applywize.app/applications/2`.

This is where a UUID comes in handy. A UUID is a unique, random string of characters. It's almost impossible to guess an entry's ID. The URL `https://applywize.app/applications/2b22ee49-d788-4bf0-bacd-380b351ca1e0` isn't quite as user friendly, but it's security by obscurity.

Which is better? It depends. My general rule of thumb is if the user is going to see the ID (like our example, in the URL), use a UUID (string). If the ID is an internal identifier, use an integer.

## Application Model

Let's start with the `Application` model.

I need the following data:

| **Field** | **Type** | **Notes** |
| --- | --- | --- |
| `id` | `String` | A UUID |
| `salaryMin` | `String` | _Optional._ The minimum salary for the job. |
| `salaryMax` | `String` | _Optional._ The maximum salary for the job. |
| `dateApplied` | `DateTime` | _Optional._ The date the application was submitted. |
| `jobTitle` | `String` | _Optional._ The job title |
| `jobDescription` | `String` | _Optional._ The job description. |
| `postingUrl` | `String` | _Optional._ The URL to the job posting. |
| `archived` | `Boolean` | False by default. Whether the application has been archived |
| `createdAt` | `DateTime` | The date the application was created. |
| `updatedAt` | `DateTime` | The date the application was last updated. |

<Aside type="note" title="Working with Money">
You may have noticed that I'm using a `String` for the `salaryMin` and `salaryMax` fields. Alternatively, we could make this a number, so we can standardize the display or sort the applications by salary.

However, there's a few reasons why I'm using a `String`:
- Working with money is complicated. It's not just a number. There's currency symbols, commas, and decimal points.
- Prisma doesn't have a native `Currency` data type for SQLite
- If you are going to use a number, it's best to use a `integer` to avoid potential floating-point accuracy problems and store the values as cents.

For now, I'm going to hit the easy button, and use a `String`.
</Aside>

Now, we need to translate all this information into a Prisma model. Prisma has it's own syntax for defining models. You'll notice that it looks similar to an object definition:

```prisma title="src/db/schema.prisma"
model Application {
  id             String            @id @default(uuid())
  salaryMin      String?
  salaryMax      String?
  dateApplied    DateTime?
  jobTitle       String?
  jobDescription String?
  postingUrl     String?
  archived       Boolean           @default(false)
  createdAt      DateTime          @default(now())
  updatedAt      DateTime?         @updatedAt
}
```

A few things worth noting:

- The `?` means that that field is optional.
- Some fields are followed by a Prisma directive. For example, `@id` means that the field is the primary key.
- We can specify a default value with the `@default()` directive.
  - The `@default(uuid())` means that the field will be assigned a UUID
  - The `@default(false)` means that the field will be `false` by default
  - The `@default(now())` means that the field will be the current date and time
- The `@updatedAt` directive is a special directive that tells Prisma to update the field with the current date and time whenever the record is updated.

We can do the same for the remaining models (I didn't make any changes to the provided `User` and `Credential` models, but included them here for reference).

```prisma  title="src/db/schema.prisma"
...

model ApplicationStatus {
  id           Int           @id @default(autoincrement())
  status       String
}

model Company {
  id           String        @id @default(uuid())
  name         String
  createdAt    DateTime      @default(now())
  updatedAt    DateTime?     @updatedAt
}

model Contact {
  id        String    @id @default(uuid())
  firstName String
  lastName  String
  email     String?
  role      String?
  createdAt DateTime  @default(now())
  updatedAt DateTime? @updatedAt
}

model Credential {
  id           String   @id @default(uuid()) // Internal DB ID
  userId       String   @unique // Each user has one discoverable credential
  user         User     @relation(fields: [userId], references: [id])
  createdAt    DateTime @default(now())
  credentialId String   @unique // WebAuthn credential identifier
  publicKey    Bytes
  counter      Int      @default(0)

  @@index([credentialId])
  @@index([userId])
}

model User {
  id           String        @id @default(uuid()) // User ID (UUID-based)
  username     String        @unique
  createdAt    DateTime      @default(now())
  updatedAt    DateTime?     @updatedAt

  credentials Credential[] // Relationship: One user can have many credentials
}
```

<Aside type="note" title="@@index">
  You may have noticed that the provided `Credential` model includes the `@@index` directive. This is used to create an index on the field. This can improve performance when querying the database.

  All the database calls we make use the `id` field, which is already indexed.
</Aside>

<Aside type="tip" title="Naming Conventions">
  When working with Prisma, there a couple of naming conventions you should follow:
  - Use singular names for your models. For example, `Application` not `Applications`.
<<<<<<< HEAD
  - The model name should be in Pascal Case.
  - The field names should be start with a lowercase letter, pascal case. For example, `jobTitle` not `JobTitle`.
=======
  - The model name should start with an uppercase letter, in PascalCase. 
    - For example:  ✅ `ApplicationStatus` not ❌ `applicationStatus` or ❌ `Application_Status`.
  - The field names should start with a lowercase letter, in camelCase. 
    - For example, ✅ `jobTitle` not ❌ `JobTitle` or ❌ `job_title`.
  - Avoid underscores (_) in names.
>>>>>>> b5983a6a
</Aside>

This looks good, but we haven't defined any of the relationships between the models (Other than the preexisting relationship between `User` and `Credential` models, defined in the starter).

## Relationships

There are several different types of relationships:

### **One-to-one**
A one-to-one relationship is a relationship where a record in one table is associated with exactly one record in another table.

![](./images/one-to-one.png)

### **One-to-many**

A one-to-many relationship is a relationship where a record in one table is associated with one or more records in another table.

![](./images/one-to-many.png)

### **Many-to-many**

A many-to-many relationship is a relationship where multiple records in one table are associated with multiple records in another table.

In order to establish this relationship, we need a **junction table**. This table will store the relationship between the two tables.

![](./images/many-to-many.png)

<Aside type="note" title="Naming Conventions">
  When creating junction tables, I name them based on the two tables they connect. For example, if I have a `User` and `Application` model, I'll name the junction table `ApplicationUser`. Notice the models are listed in alphabetical order.
</Aside>

<Aside type="note" title="IDs in Junction Tables">
  Technically, you don't need an `id` field in the junction table, because the combination of the two IDs (`contactId` and `tagId`) together will be unique. However, I still like to include an `id` field for good measure.
</Aside>

## All the Tables for our Database

Here's a diagram of all the models and their relationships for this project.

![](./images/database.png)

Coincidentally, all the relationships in our project are one-to-one or one-to-many.

<Aside type="note" title="Crendential Table">
  Most of the tables in our database are self explanatory. However, the `Credential` table might not be as obvious. This model is included within the standard starter kit and will hold all the details for our passkeys.
</Aside>

<Aside type="tip" title="Database Diagram">
  I always find it helpful to have a visual representation of the database.

  I created these diagrams with [tldraw](https://tldraw.com/). But, [Whimsical](https://whimsical.com/) and [Figma](https://www.figma.com/) are also great tools.

  [prisma-dbml-generator](https://github.com/notiz-dev/prisma-dbml-generator) is an interesting project. It's built on top of [dbdiagram.io](https://dbdiagram.io/) and can take a Prisma Schema and generate a diagram.
</Aside>

## Relationships within Prisma
When establishing a relationship within your schema, there are 3 parts.

1. **Foreign Key Column** This stores the ID for the related record.
2. **Relation Field.** This defines the relationship between the two models. It allows you to access the related records and uses a `@relation` directive to specify the connection details.
3. **Implicit Relationship Field** Allows you to access related records from the other side of the relationship

<Aside type="note" title="What's a foreign key?">
  A foreign key is a column (or set of columns) in a table that refers to the primary key of another table, establishing a link between two tables in a relational database.

  It's called a "foreign key" because it references the primary key of the "foreign" table.
</Aside>

<Aside type="note" title="What can you see within the database?">
  Within the database, the only column that you'll be able to see if the foreign key column that stores the ID of the related record.

  The **relationship field** and **implicit relationship field** are only used within the context of Prisma.
</Aside>

Let's look at this in practice. On the `Company` and `Contact` models:

```prisma {"3. The Implicit Relationship Field": 4-5} {"1. The Foreign Key": 16-17} {"2. The Relation Field": 18-19} title="src/db/schema.prisma"
model Company {
  id           String        @id @default(uuid())
  name         String

  contacts     Contact[]
  createdAt    DateTime      @default(now())
  updatedAt    DateTime?     @updatedAt
}

model Contact {
  id        String    @id @default(uuid())
  firstName String
  lastName  String
  email     String?
  role      String?

  companyId String

  company   Company   @relation(fields: [companyId], references: [id])
  createdAt DateTime  @default(now())
  updatedAt DateTime? @updatedAt
}
```

1. On the `Contact` model, we added a `companyId` field. This stores the ID of the related `Company` record. Because the `id` field on the `Company` model is a string, our `companyId` field is also a string.
2. On the `Contact` model, we also added a `company` field. This describes the Contact↔Company relationship for Prisma.
    - You can read this as: "A contact belongs to a company."
    - It is connected to the `Company` model. You can also think of this as having a type of `Company`.
    - It uses the `companyId` field on the `Contact` model to connect the two models.
    - It references the `id` field on the `Company` model.
3. On the `Company` model, we added a `contacts` field. This describes the Company↔Contact relationship to Prisma.
    - You can read this as: "A company has many contacts."
    - The type of content will be an array `[]` of `Contact` records.

![](./images/prisma-relationship-field.png)

<Aside type="note" title="Relationships in Prisma">
  When you look a the columns in your database that Prisma generates, you won't find a relation or implicit relationship field, only the foreign key. However, these properties are necessary for Prisma to understand the relationship between the two models.
</Aside>

In some cases, you might need to give the relationship a name. This is particularly useful when you have multiple relationships between the same models.

As an example, I've named the relationship `CompanyContacts`. Notice this is defined on both the relation field and the implicit relationship field.

```prisma ins="CompanyContacts" title="src/db/schema.prisma"
model Company {
  id           String        @id @default(uuid())
  contacts     Contact[]     @relation("CompanyContacts")
  ...
}

model Contact {
  id        String    @id @default(uuid())
  companyId String
  company   Company   @relation("CompanyContacts", fields: [companyId], references: [id])
}
```

You can find more information about naming relationships in the [Prisma documentation](https://www.prisma.io/docs/orm/prisma-schema/data-model/relations#disambiguating-relations).

Now, we need to create the remaining relationships. Here's my final `schema.prisma` file.

```prisma showLineNumbers=true title="src/db/schema.prisma" {15-16, 27-28, 34, 40-41, 52-53}
generator client {
  provider        = "prisma-client-js"
  previewFeatures = ["driverAdapters"]
  output          = "../node_modules/.prisma/client"
}

datasource db {
  provider = "sqlite"
  url      = env("DATABASE_URL")
}

model Application {
  id             String            @id @default(uuid())
  userId         String
  user           User              @relation(fields: [userId], references: [id])
  status         ApplicationStatus @relation(fields: [statusId], references: [id])
  statusId       Int               @default(1)
  salaryMin      String?
  salaryMax      String?
  dateApplied    DateTime?
  jobTitle       String?
  jobDescription String?
  postingUrl     String?
  createdAt      DateTime          @default(now())
  updatedAt      DateTime?         @updatedAt
  archived       Boolean           @default(false)
  companyId      String
  company        Company           @relation(fields: [companyId], references: [id])
}

model ApplicationStatus {
  id           Int           @id @default(autoincrement())
  status       String
  applications Application[]
}

model Company {
  id           String        @id @default(uuid())
  name         String
  applications Application[]
  contacts     Contact[]
  createdAt    DateTime      @default(now())
  updatedAt    DateTime?     @updatedAt
}

model Contact {
  id        String    @id @default(uuid())
  firstName String
  lastName  String
  email     String?
  role      String?
  companyId String?
  company   Company?  @relation(fields: [companyId], references: [id])
  createdAt DateTime  @default(now())
  updatedAt DateTime? @updatedAt
}

model Credential {
  id            String   @id @default(uuid()) // Internal DB ID
  userId        String   @unique // Each user has one discoverable credential
  user          User     @relation(fields: [userId], references: [id])
  createdAt     DateTime @default(now())
  credentialId  String   @unique // WebAuthn credential identifier
  publicKey     Bytes
  counter       Int      @default(0)

  @@index([credentialId])
  @@index([userId])
}

model User {
  id                 String        @id @default(uuid())
  username           String        @unique
  createdAt          DateTime      @default(now())
  updatedAt          DateTime?     @updatedAt
  applications       Application[]
  credentials        Credential[]
}
```

<Aside type="tip" title="Models in Alphabetical Order">
This is personal preference, but I like to put my models in alphabetical order. It makes it easier to find what you're looking for, especially on larger projects.
</Aside>

## Running Migrations

A migration is a change to the database schema. It's a way to keep track of the changes we make to the database.

When we create the migration, Prisma will look at our `schema.prisma` file and determine what has changed since our last migration. Then, it will generate a SQL file that will update our database with the changes.

Let's create the migration by running `pnpm migrate:new` and give our migration a name. Since this is our first migration, we'll say: `setup all database models`.

```shell
pnpm migrate:new "setup all database models"
```

![](./images/setup-all-tables-migration.png)

<Aside type="note" title="New Migration">
  When you run `pnpm migrate:new`, it will create a new migration file _and_ apply it. There's no need to run `pnpm migrate:dev` (unless of course the migration failed).
</Aside>

<Aside type="note" title="Troubleshooting a Migration">
  Occasionally, you may run into an error where there are multiple sqlite files in the `.wrangler > state > v3 > d1 > miniflare-D1DatabaseObject` folder.

  If this happens, you can delete the `.wrangler` folder and rerun `pnpm dev` to regenerate it.

  Then, try running `pnpm migrate:dev` to apply the migration.
</Aside>

Our generated `sql` file will be in the `migrations` folder.

<figure>
![](./images/migrations-folder.png)
<figcaption>
- `0001_init.sql` was generated the first time we ran `pnpm dev`.
- `0002_setup_all_database_models.sql` was generated when we ran `pnpm migrate:new "setup all database models"`.
</figcaption>
</figure>


<Aside type="tip" title="The Number of Migrations">
  Worried about the number of migrations in your project? Don't. It really doesn't have any effect on your project.
</Aside>

<Aside type="note" title="Working with other people">
  An added benefit of migrations is that it makes it easier to work with other people.

  Migration files get committed to the repository and placed in version control.

  Database changes can be tied to a branch and a specific feature or bug fix.

  Keeping another team member's database in sync is as simple as running the migration: `npm migrate:dev`
</Aside>

<Aside type="note" title="If the Migration Didn't Run">
If the migration didn't run, there are a few things you can check:
- How many SQLlite files are in the `.wrangler > state > v3 > d1 > miniflare-D1DatabaseObject` folder? There should be one. You can always delete the `.wrangler` folder and rerun `pnpm dev` to regenerate it.
- Try running `pnpm migrate:dev`. This will apply any new migrations.
- Try running `pnpm dev`. This will also apply any new migrations.
- Ensure that the `database_id` within the `wrangler.jsonc` file matches the database id in your Cloudflare account.
</Aside>

<Aside type="note" title="Migration Commands">
  There are 3 different migration commands:
  1. `migrate:dev`: runs the migration on your local database
  2. `migrate:prd`: runs the migration on your production database
  3. `migrate:new`: creates a new migration
</Aside>

## Previewing the Migration

If you want to preview the database, there are a couple of different options.

### Prisma Studio (Recommended)

Prisma Studio ships with Prisma, so there’s nothing extra to install.

Let's start by opening the `schema.prisma` file.

```tsx title="src/schema.prisma" {3}
datasource db {
  provider = "sqlite"
  url      = env("DATABASE_URL")
}
```

You'll notice the `url` is referencing the `DATABASE_URL` environment variable.

We need this to set this up in the `.env` file so Prisma Studio can connect to the database.

First, let's go to our `d1` database. This is inside the `.wrangler/state/v3/d1/miniflare-D1DatabaseObject` directory.

![](./images/local-wrangler-d1-database.png)

Right click on the sqlite file and click `Copy Relative Path`.

Inside your `.env` file, create a `DATABASE_URL` variable. We need to specify that this is a file:

```
DATABASE_URL="file:../"
```

Then, paste in the database path:

![](./images/database-url-full-url.png)


Now, within the Terminal, run:

```shell
npx prisma studio
```

This will open a new tab in your default browser at `http://localhost:5555`.

{/* ./images/prisma-studio.png - this is a screenshot of a seeded database */}
<figure>
![](./images/prisma-studio-no-tables-selected.png)
<figcaption>
- Within Prisma Studio, you can see a list of all your tables/models on the left.
- If you click on one, it will load the table/model on the right.
</figcaption>
</figure>

![](./images/prisma-studio-application-table-selected.png)

Right now, we don't have any data in our table, but at least we can tell that our migration ran successfully.

<Aside type="caution" title="Deleting the .wrangler folder">
  If you ever delete the `.wrangler` folder, it will automatically generate a new one the next time you run `pnpm dev`. However, you'll need to update the path within your `.env` file, as the hash will change.
</Aside>

### SQLite Viewer

The [VS Code extension, SQLite Viewer](https://marketplace.visualstudio.com/items?itemName=qwtel.sqlite-viewer) is perfect for previewing your SQLite database directly within VS Code.

Within the file explorer, navigate to your D1 database. You can find it in the `.wrangler > state > v3 > d1 > miniflare-D1DatabaseObject` folder.

<FileTree>
- .wrangler
  - state
    - v3
      - d1
        - miniflare-D1DatabaseObject/
          - 005cb3d3133217f352562272facf516778925ea1151d9c310bcb4e13614995c1.sqlite
</FileTree>

The file name of your sqlite database will vary.

Click on the sqlite file and a preview should open within VSCode.

![](./images/vs-code-sqlite.png)

The viewer will only let you preview the database. If you want to create, update, or delete, you'll need a pro (premium) account.

## Seed the database

We can manually add data to the database through Prisma Studio.

Instead of manually adding data to the database, we can create a **seed file** to programmatically add data for us. This is particularly helpful if you need to reset the database during development and don't want to manually enter test data (again and again).

Within the `src > scripts` directory, you'll find a `seed.ts`

<FileTree>
- src/
  - scripts/
    - seed.ts
</FileTree>

This contains the basic structure for our seed file.

```ts title="src/scripts/seed.ts"
import { defineScript } from "rwsdk/worker";
import { db, setupDb } from "@/db";

export default defineScript(async ({ env }) => {
  setupDb(env);

  await db.$executeRawUnsafe(`\
    DELETE FROM User;
    DELETE FROM sqlite_sequence;
  `);

  await db.user.create({
    data: {
      id: "1",
      username: "testuser",
    },
  });

  console.log("🌱 Finished seeding");
});
---
If you want to start fresh with your own seed file, you could delete lines 7-17, but we'll use this as a starting point.
---
```

<Aside type="tip" title="Seed File Structure">
  In order for our seed file to run properly, we have to run our script inside a Cloudflare worker.

  Why? Since we're using a Cloudflare D1 database, we need a worker to access it.
</Aside>

You can copy and paste the following code to your project:

```ts title="src/scripts/seed.ts"
import { defineScript } from "rwsdk/worker";
import { db, setupDb } from "../db";

export default defineScript(async ({ env }) => {
  setupDb(env);

  await db.$executeRawUnsafe(`\
    DELETE FROM Application;
    DELETE FROM ApplicationStatus;
    DELETE FROM Contact;
    DELETE FROM Company;
    DELETE FROM Credential;
    DELETE FROM User;
    DELETE FROM sqlite_sequence;
  `);

  await db.applicationStatus.createMany({
    data: [
      { id: 1, status: "New" },
      { id: 2, status: "Applied" },
      { id: 3, status: "Interview" },
      { id: 4, status: "Rejected" },
      { id: 5, status: "Offer" },
    ],
  });

  console.log("🌱 Finished seeding");
});
```

Let's make sure we understand what's happening:
* **On lines 1 and 2** are importing our dependencies. We need our Cloudflare worker and database connection.
* **On line 4**, we're setting up our Cloudflare worker environment.
* **On line 5**, we're setting up our database connection.
* **On line 7-15**, we're using raw SQL to delete all the existing data from the database. This will allow us to start fresh when seeding the database.
* **On line 16-25**, we're adding all the job application statuses to the database. You'll notice this is a standard Prisma `createMany` function.
* **On line 27**, we're logging a message to the console saying the seeding is complete.

<Aside type="caution" title="Troubleshooting">
Are you getting an error that says: `"Property 'applicationStatus' does not exist on type 'PrismaClient<PrismaClientOptions, never, DefaultArgs>'"`

![](./images/application-status-does-not-exist-on-type.png)

This means that the Prisma types haven't been generated for your model. Within the Terminal, run:

```shell
npx prisma generate
```

That should resolve your problem. Otherwise, ensure the `ApplicationStatus` table exists in your database.
</Aside>

To seed the database, run the following command:

```bash
pnpm seed
```

Within the Terminal, you should see something like this:

![](./images/seed-database-in-terminal.png)

Now, when you preview the database and look at the `ApplicationStatus` table, you should see:

![](./images/application-status-in-prisma-studio.png)

<Aside type="note" title="Multiple Seed Files">
Sometimes, I'll create multiple seed files for different purposes.

The seed file we just created is perfect for a brand new database, whether we're in development or in production. We've provided all the application statuses that we need. These won't change.

Typically, I'll also create seed files to test the application with various sets of data. This is much easier (and faster) than manually adding data again and again.

You can also leverage libraries, like [Faker](https://fakerjs.dev/) and [Snaplet](https://snaplet-seed.netlify.app/seed/getting-started/overview), to make it easier to create realistic data sets.
</Aside>


<Aside type="tip" title="Code on GitHub">
You can find the final code for this step on [GitHub](https://github.com/redwoodjs/applywize/tree/main/end-of-3).
</Aside>

## Further reading

- [Prisma Documentation](https://www.prisma.io/docs)
- [VS Code Prisma Extension](https://marketplace.visualstudio.com/items?itemName=Prisma.prisma)<|MERGE_RESOLUTION|>--- conflicted
+++ resolved
@@ -214,16 +214,11 @@
 <Aside type="tip" title="Naming Conventions">
   When working with Prisma, there a couple of naming conventions you should follow:
   - Use singular names for your models. For example, `Application` not `Applications`.
-<<<<<<< HEAD
-  - The model name should be in Pascal Case.
-  - The field names should be start with a lowercase letter, pascal case. For example, `jobTitle` not `JobTitle`.
-=======
-  - The model name should start with an uppercase letter, in PascalCase. 
+  - The model name should start with an uppercase letter, in PascalCase.
     - For example:  ✅ `ApplicationStatus` not ❌ `applicationStatus` or ❌ `Application_Status`.
-  - The field names should start with a lowercase letter, in camelCase. 
+  - The field names should start with a lowercase letter, in camelCase.
     - For example, ✅ `jobTitle` not ❌ `JobTitle` or ❌ `job_title`.
   - Avoid underscores (_) in names.
->>>>>>> b5983a6a
 </Aside>
 
 This looks good, but we haven't defined any of the relationships between the models (Other than the preexisting relationship between `User` and `Credential` models, defined in the starter).
