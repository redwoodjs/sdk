:root {
  --sl-color-text-accent: #1ccabf;
}

li details ul li .group-label span { font-size: 14px; text-transform: capitalize; }
li details ul li details summary { padding-top: 8px; padding-bottom: 8px; }

<<<<<<< HEAD
.sl-markdown-content table td code { white-space: nowrap; }
=======
/* This is the caption that explains the code block, defined when you add "---" to the end of the code block.

Example: 
---
This code sample does the following...
---

*/
figcaption:not(.header) {
  background-color: var(--ec-caption-bg) !important;
  color: var(--ec-caption-text) !important;
  padding: 0rem 1rem 0.5rem 1rem !important;
}

.output {
  background-color: var(--ec-caption-bg) !important;
}
>>>>>>> d89da2a5
<|MERGE_RESOLUTION|>--- conflicted
+++ resolved
@@ -5,12 +5,11 @@
 li details ul li .group-label span { font-size: 14px; text-transform: capitalize; }
 li details ul li details summary { padding-top: 8px; padding-bottom: 8px; }
 
-<<<<<<< HEAD
 .sl-markdown-content table td code { white-space: nowrap; }
-=======
+
 /* This is the caption that explains the code block, defined when you add "---" to the end of the code block.
 
-Example: 
+Example:
 ---
 This code sample does the following...
 ---
@@ -24,5 +23,4 @@
 
 .output {
   background-color: var(--ec-caption-bg) !important;
-}
->>>>>>> d89da2a5
+}