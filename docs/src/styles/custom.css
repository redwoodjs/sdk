/* Base styles */
:root {
  --sl-color-text-accent: #1ccabf;
  --sl-color-banner-bg: #ffae49;
  --sl-color-banner-text: #000;
  font-size: 16px !important;
}

/* Desktop styles */
.starlight-content,
.starlight-content p,
.starlight-content li {
  font-size: 1.3rem !important;
  line-height: 1.7 !important;
}

.sidebar-content,
.sidebar-content a,
.sidebar-content li {
  font-size: 1rem !important;
}

/* Mobile styles */
@media screen and (max-width: 640px) {
  :root {
    font-size: 18px !important;
  }

  .starlight-content,
  .starlight-content p,
  .starlight-content li {
    font-size: 1.1rem !important;
    line-height: 1.6 !important;
  }

  .sidebar-content,
  .sidebar-content a,
  .sidebar-content li {
    font-size: 0.95rem !important;
  }

<<<<<<< HEAD
.sl-markdown-content table td code { white-space: nowrap; }

/* This is the caption that explains the code block, defined when you add "---" to the end of the code block.

Example:
---
This code sample does the following...
---
=======
  /* Mobile heading sizes */
  .starlight-content h1 {
    font-size: 2rem !important;
    margin-bottom: 1.25rem !important;
  }

  .starlight-content h2 {
    font-size: 1.75rem !important;
    margin-bottom: 1rem !important;
  }

  .starlight-content h3 {
    font-size: 1.4rem !important;
    margin-bottom: 0.75rem !important;
  }
}

/* Other styles */
li details ul li .group-label span {
  font-size: 14px;
  text-transform: capitalize;
}

li details ul li details summary {
  padding-top: 8px;
  padding-bottom: 8px;
}
>>>>>>> 01c3bd88

figcaption:not(.header) {
<<<<<<< HEAD
  background-color: var(--ec-caption-bg) !important;
  color: var(--ec-caption-text) !important;
  padding: 0rem 1rem 0.5rem 1rem !important;

  code {
    font-size: 13px !important;
    background-color: var(--ec-codeBg) !important;
    padding: 2px;
  }
}

figure figcaption {
  font-size: 14px !important;
=======
  background-color: var(--sl-color-bg-inline-code) !important;
  color: var(--sl-color-text) !important;
  padding: 0.5rem !important;
  margin-top: -1rem !important;
  border-bottom: 1px solid var(--sl-color-gray-5) !important;
>>>>>>> 01c3bd88
}

.output {
  background-color: var(--ec-caption-bg) !important;
}

<<<<<<< HEAD
caption {
  font-size: 14px !important;
}

:root {
  --sl-color-banner-bg: #ffae49;
  --sl-color-banner-text: #000;
=======
/* Make headings more prominent */
.starlight-content h1 {
  font-size: 2.5rem !important;
  margin-bottom: 1.5rem !important;
}

.starlight-content h2 {
  font-size: 2rem !important;
  margin-bottom: 1.25rem !important;
}

.starlight-content h3 {
  font-size: 1.5rem !important;
  margin-bottom: 1rem !important;
}

/* Add a visible border to verify styles are loading */
.starlight-content {
  border: 2px solid red !important;
>>>>>>> 01c3bd88
}<|MERGE_RESOLUTION|>--- conflicted
+++ resolved
@@ -14,11 +14,7 @@
   line-height: 1.7 !important;
 }
 
-.sidebar-content,
-.sidebar-content a,
-.sidebar-content li {
-  font-size: 1rem !important;
-}
+.sl-markdown-content table td code { white-space: nowrap; }
 
 /* Mobile styles */
 @media screen and (max-width: 640px) {
@@ -39,16 +35,6 @@
     font-size: 0.95rem !important;
   }
 
-<<<<<<< HEAD
-.sl-markdown-content table td code { white-space: nowrap; }
-
-/* This is the caption that explains the code block, defined when you add "---" to the end of the code block.
-
-Example:
----
-This code sample does the following...
----
-=======
   /* Mobile heading sizes */
   .starlight-content h1 {
     font-size: 2rem !important;
@@ -76,10 +62,8 @@
   padding-top: 8px;
   padding-bottom: 8px;
 }
->>>>>>> 01c3bd88
 
 figcaption:not(.header) {
-<<<<<<< HEAD
   background-color: var(--ec-caption-bg) !important;
   color: var(--ec-caption-text) !important;
   padding: 0rem 1rem 0.5rem 1rem !important;
@@ -93,20 +77,17 @@
 
 figure figcaption {
   font-size: 14px !important;
-=======
   background-color: var(--sl-color-bg-inline-code) !important;
   color: var(--sl-color-text) !important;
   padding: 0.5rem !important;
   margin-top: -1rem !important;
   border-bottom: 1px solid var(--sl-color-gray-5) !important;
->>>>>>> 01c3bd88
 }
 
 .output {
   background-color: var(--ec-caption-bg) !important;
 }
 
-<<<<<<< HEAD
 caption {
   font-size: 14px !important;
 }
@@ -114,7 +95,8 @@
 :root {
   --sl-color-banner-bg: #ffae49;
   --sl-color-banner-text: #000;
-=======
+}
+
 /* Make headings more prominent */
 .starlight-content h1 {
   font-size: 2.5rem !important;
@@ -134,5 +116,4 @@
 /* Add a visible border to verify styles are loading */
 .starlight-content {
   border: 2px solid red !important;
->>>>>>> 01c3bd88
 }