--- conflicted
+++ resolved
@@ -1,10 +1,5 @@
-<<<<<<< HEAD
-import { defineScript } from "@redwoodjs/reloaded/worker";
-import { db, setupDb } from "@/db";
-=======
 import { defineScript } from "@redwoodjs/sdk/worker";
 import { db, setupDb } from "../db";
->>>>>>> a0ab83cf
 
 export default defineScript(async ({ env }) => {
   setupDb(env);
