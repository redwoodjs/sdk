<<<<<<< HEAD
import { defineApp } from '@redwoodjs/reloaded/worker';
import { index, layout, route, prefix } from '@redwoodjs/reloaded/router';
import { Document } from 'app/Document';
import { HomePage } from 'app/pages/HomePage';
import { LoginPage } from 'app/pages/auth/LoginPage';
import { SignupPage } from 'app/pages/auth/SignupPage';
import { LogoutPage } from 'app/pages/auth/LogoutPage';
import { NewPage } from 'app/pages/applications/NewPage';
import { ListPage } from 'app/pages/applications/ListPage';
import { DetailPage } from 'app/pages/applications/DetailPage';
import { UpdatePage } from 'app/pages/applications/UpdatePage';
import { SettingsPage } from 'app/pages/account/SettingsPage';
=======
import { defineApp } from '@redwoodjs/sdk/worker';
import { index, layout } from '@redwoodjs/sdk/router';
import { Document } from 'src/Document';
import { Home } from 'src/pages/Home';
>>>>>>> a0ab83cf
import { setupDb } from './db';

export { SessionDO } from "./session";

// Add this import
import { handleAssets } from './assets';

export type Context = {
  // user: Awaited<ReturnType<typeof getUser>>;
}

export default defineApp<Context>([
  async ({ ctx, env, request }) => {
    // Try assets first
    // const assetResponse = await handleAssets(request, env);
    // if (assetResponse) return assetResponse;

    await setupDb(env)
    // ctx.user = await getUser(request, env)
  },
  layout(Document, [
    index([HomePage]),
    // auth
    route('/login', LoginPage),
    route('/signup', SignupPage),
    route('/logout', LogoutPage),
    // applications
    prefix('/applications', [
      route('/', ListPage),
      route('/new', NewPage),
      route('/update', UpdatePage),
      route('/:id', DetailPage),
    ]),
    // account
    route('/account/settings', SettingsPage),
  ]),
])<|MERGE_RESOLUTION|>--- conflicted
+++ resolved
@@ -1,6 +1,3 @@
-<<<<<<< HEAD
-import { defineApp } from '@redwoodjs/reloaded/worker';
-import { index, layout, route, prefix } from '@redwoodjs/reloaded/router';
 import { Document } from 'app/Document';
 import { HomePage } from 'app/pages/HomePage';
 import { LoginPage } from 'app/pages/auth/LoginPage';
@@ -11,12 +8,8 @@
 import { DetailPage } from 'app/pages/applications/DetailPage';
 import { UpdatePage } from 'app/pages/applications/UpdatePage';
 import { SettingsPage } from 'app/pages/account/SettingsPage';
-=======
 import { defineApp } from '@redwoodjs/sdk/worker';
 import { index, layout } from '@redwoodjs/sdk/router';
-import { Document } from 'src/Document';
-import { Home } from 'src/pages/Home';
->>>>>>> a0ab83cf
 import { setupDb } from './db';
 
 export { SessionDO } from "./session";
