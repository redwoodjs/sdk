--- conflicted
+++ resolved
@@ -291,13 +291,12 @@
   return miniflarePluginMiddleware;
 };
 
-<<<<<<< HEAD
 const cloudflareBuiltInModules = [
   'cloudflare:email',
   'cloudflare:sockets',
   'cloudflare:workers',
 ];
-=======
+
 const hasEntryAsAncestor = (module: any, entryFile: string, seen = new Set()): boolean => {
   // Prevent infinite recursion
   if (seen.has(module)) return false;
@@ -312,7 +311,6 @@
   }
   return false;
 };
->>>>>>> 63522a91
 
 export const miniflarePlugin = async (
   givenOptions: MiniflarePluginOptions,
