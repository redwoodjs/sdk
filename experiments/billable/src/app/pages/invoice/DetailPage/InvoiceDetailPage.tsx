--- conflicted
+++ resolved
@@ -3,14 +3,8 @@
 import { Layout } from "../../Layout";
 
 import { InvoiceForm } from "./InvoiceForm";
-<<<<<<< HEAD
-import { RouteContext } from "../../../../lib/router";
-import { db } from "../../../../db";
-import { BreadcrumbLink, BreadcrumbList, BreadcrumbPage, BreadcrumbSeparator } from "src/components/ui/breadcrumb";
-=======
 import { RouteContext, db } from "@redwoodjs/reloaded/worker";
 import { BreadcrumbItem, BreadcrumbLink, BreadcrumbList, BreadcrumbPage, BreadcrumbSeparator } from "src/components/ui/breadcrumb";
->>>>>>> 97145801
 import { link } from "src/shared/links";
 
 export type InvoiceItem = {
@@ -68,10 +62,6 @@
         </BreadcrumbPage>
       </BreadcrumbList>
 
-<<<<<<< HEAD
-      {/* Add onSave functionality. */}
-=======
->>>>>>> 97145801
       <InvoiceForm invoice={invoice} ctx={ctx} />
     </Layout>
   );
