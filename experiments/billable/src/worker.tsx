--- conflicted
+++ resolved
@@ -13,13 +13,8 @@
 import InvoiceDetailPage from "./app/pages/InvoiceDetail/InvoiceDetailPage";
 import InvoicePdfPage from "./app/pages/invoicePdf/Page"
 import { ErrorResponse } from './error';
-<<<<<<< HEAD
 import { getSession, performLogin } from './auth';
-=======
-import { enforceUserLoggedIn, getSession, performLogin } from './auth';
 
-
->>>>>>> 3452da6a
 // todo(peterp, 2024-11-25): Make these lazy.
 const routes = {
   "/": InvoiceListPage,
