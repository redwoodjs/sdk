--- conflicted
+++ resolved
@@ -44,8 +44,6 @@
       setupDb(env);
       setupEnv(env);
 
-<<<<<<< HEAD
-=======
       // todo(justinvdm, 30 Jan 2025): Figure out how to avoid this.
       //
       // ## Context:
@@ -58,7 +56,6 @@
       // change the code to _not_ have Prisma used after the initial request, the WASM will still be cached and
       // the request will not hang. This makes this issue particularly hard to debug.
       await db.$queryRaw`SELECT 1`
->>>>>>> cb44e038
 
       const url = new URL(request.url);
       if (url.pathname === '/test/db') {
