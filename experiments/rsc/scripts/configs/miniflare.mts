--- conflicted
+++ resolved
@@ -3,15 +3,10 @@
 import { D1_PERSIST_PATH, R2_PERSIST_PATH } from "../lib/constants.mjs";
 import { dotenv } from "../lib/dotenv.mjs";
 import { getR2Buckets } from "../lib/getR2Buckets";
-<<<<<<< HEAD
-
-=======
->>>>>>> c3a30c2b
 export const miniflareConfig: Partial<MiniflareOptions> = {
   // context(justinvdm, 2024-11-21): `npx wrangler d1 migrations apply` creates a sqlite file in `.wrangler/state/v3/d1`
   d1Persist: D1_PERSIST_PATH,
   r2Persist: R2_PERSIST_PATH,
-  r2Buckets: await getR2Buckets(),
   modules: true,
   compatibilityFlags: [
     "streams_enable_constructors",
