import express from "express";
import { createBuilder, createServer as createViteServer } from "vite";
import { Miniflare, MiniflareOptions } from "miniflare";
import { resolve } from "node:path";
import "dotenv/config";

import { viteConfigs } from "./configs/vite.mjs";
import { miniflareConfig } from "./configs/miniflare.mjs";
import {
  DEV_SERVER_PORT,
  DIST_DIR,
  WORKER_DIST_DIR,
} from "./lib/constants.mjs";
import { buildVendorBundles } from "./buildVendorBundles.mjs";
import { codegenTypes } from "./codegenTypes.mjs";
<<<<<<< HEAD
import { getR2Buckets } from "./lib/getR2Nuckets.js";

let promisedSetupComplete = Promise.resolve();

const miniflareOptions: Partial<MiniflareOptions> = {
  // context(justinvdm, 2024-11-21): `npx wrangler d1 migrations apply` creates a sqlite file in `.wrangler/state/v3/d1`
  d1Persist: D1_PERSIST_PATH,
  modules: true,
  compatibilityFlags: [
    "streams_enable_constructors",
    "transformstream_enable_standard_constructor",
    "nodejs_compat",
  ],
  d1Databases: await getD1Databases(),
  r2Buckets: await getR2Buckets(),
  bindings: Object.fromEntries(
    Object.entries(process.env)
      .filter(([_, v]) => v !== undefined)
      .map(([k, v]) => [k, v!]),
  ),
};

=======
import { dispatchNodeRequestToMiniflare } from "./lib/requestUtils.mjs";

let promisedSetupComplete = Promise.resolve();

>>>>>>> fae356eb
const setup = async () => {
  const updateWorker = async () => {
    console.log("Rebuilding worker...");

    const result = (await builder.build(builder.environments["worker"])) as {
      output: (
        | {
            type: "asset";
          }
        | {
            type: "chunk";
            fileName: string;
            code: string;
          }
      )[];
    };

    const bundles = result.output
      .filter((output) => output.type === "chunk")
      .map(({ fileName, code }) => ({
        type: "ESModule" as const,
        path: resolve(WORKER_DIST_DIR, fileName),
        contents: code,
      }));

    await miniflare.setOptions({
      ...miniflareConfig,
      modules: bundles,
    });
  };

  const builder = await createBuilder(
    viteConfigs.dev({
      updateWorker,
    }),
  );

  const viteDevServer = await createViteServer(
    viteConfigs.dev({
      updateWorker,
    }),
  );

  const miniflare = new Miniflare({
    ...miniflareConfig,
    script: "",
  } as MiniflareOptions);

  // context(justinvdm, 2024-11-28): We don't need to wait for the initial bundle builds to complete before starting the dev server, we only need to have this complete by the first request
  promisedSetupComplete = new Promise(setImmediate)
    .then(() => buildVendorBundles().then(updateWorker))
    .then(() => {
      // context(justinvdm, 2024-11-28): Types don't affect runtime, so we don't need to block the dev server on them
      void codegenTypes();
    });

  return {
    miniflare,
    viteDevServer,
  };
};

const createServers = async () => {
  const { miniflare, viteDevServer } = await setup();

  const app = express();

  if (process.env.PREVIEW) {
    app.use("/static", express.static(resolve(DIST_DIR, "client", "assets")));
  }

  app.use(async (req, res) => {
    const url = new URL(req.url as string, `http://${req.headers.host}`);

    if (
      url.pathname.startsWith("/src") ||
      url.pathname.startsWith("/node_modules") ||
      url.pathname.startsWith("/@") ||
      url.pathname.startsWith("/__vite")
    ) {
      viteDevServer.middlewares(req, res);
      return;
    }

    try {
      await promisedSetupComplete;
      return await dispatchNodeRequestToMiniflare({
        miniflare,
        request: req,
        response: res,
      });
    } catch (error) {
      console.error("Request handling error:", error);
      res.statusCode = 500;
      res.end("Internal Server Error");
    }
  });

  process.on("beforeExit", async () => {
    await miniflare.dispose();
  });

  app.listen(DEV_SERVER_PORT, () => {
    console.log(`
🚀 Dev server fired up and ready to rock! 🔥
⭐️ Local: http://localhost:${DEV_SERVER_PORT}
`);
  });
};

createServers();<|MERGE_RESOLUTION|>--- conflicted
+++ resolved
@@ -13,35 +13,11 @@
 } from "./lib/constants.mjs";
 import { buildVendorBundles } from "./buildVendorBundles.mjs";
 import { codegenTypes } from "./codegenTypes.mjs";
-<<<<<<< HEAD
+import { dispatchNodeRequestToMiniflare } from "./lib/requestUtils.mjs";
 import { getR2Buckets } from "./lib/getR2Nuckets.js";
 
 let promisedSetupComplete = Promise.resolve();
 
-const miniflareOptions: Partial<MiniflareOptions> = {
-  // context(justinvdm, 2024-11-21): `npx wrangler d1 migrations apply` creates a sqlite file in `.wrangler/state/v3/d1`
-  d1Persist: D1_PERSIST_PATH,
-  modules: true,
-  compatibilityFlags: [
-    "streams_enable_constructors",
-    "transformstream_enable_standard_constructor",
-    "nodejs_compat",
-  ],
-  d1Databases: await getD1Databases(),
-  r2Buckets: await getR2Buckets(),
-  bindings: Object.fromEntries(
-    Object.entries(process.env)
-      .filter(([_, v]) => v !== undefined)
-      .map(([k, v]) => [k, v!]),
-  ),
-};
-
-=======
-import { dispatchNodeRequestToMiniflare } from "./lib/requestUtils.mjs";
-
-let promisedSetupComplete = Promise.resolve();
-
->>>>>>> fae356eb
 const setup = async () => {
   const updateWorker = async () => {
     console.log("Rebuilding worker...");
