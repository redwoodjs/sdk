{
  "name": "@redwoodjs/yt-dos",
  "version": "1.0.0",
  "description": "",
  "main": "index.js",
  "type": "module",
  "keywords": [],
  "author": "",
  "license": "UNLICENSED",
  "private": true,
  "scripts": {
    "build": "vite build",
    "dev": "NODE_ENV=${NODE_ENV:-development} vite dev",
    "dev:init": "rw-scripts dev-init",
    "worker:run": "rw-scripts worker-run",
    "clean": "pnpm build && pnpm clean:vendor",
    "clean:vite": "rm -rf ./node_modules/.vite",
    "clean:vendor": "rm -rf ./vendor/dist",
    "release": "pnpm build && wrangler deploy",
    "format": "prettier --write ./src",
    "__reset:reinstall": "(cd ../../ && rm -rf node_modules && rm -rf sdk/node_modules && rm -rf experiments/billable/node_modules && pnpm install)",
    "__reset": "(cd ../../sdk && NODE_ENV=development pnpm build) && pnpm clean:vite",
    "__reset:dev": "pnpm __reset && pnpm dev",
    "__reset:build": "pnpm __reset && pnpm build",
    "__reset:release": "pnpm __reset && pnpm release"
  },
  "dependencies": {
<<<<<<< HEAD
    "@redwoodjs/sdk": "0.0.22-test.0",
=======
    "@redwoodjs/sdk": "0.0.23",
>>>>>>> f35e4ea9
    "react": "19.0.0-rc-f2df5694-20240916",
    "react-dom": "19.0.0-rc-f2df5694-20240916",
    "react-server-dom-webpack": "19.0.0-rc-f2df5694-20240916"
  },
  "devDependencies": {
    "@cloudflare/workers-types": "^4.20241112.0",
    "@types/react": "^18.3.12",
    "@types/react-dom": "^18.3.1",
    "vite": "^6.1.1",
    "wrangler": "^3.105.1"
  },
  "packageManager": "pnpm@9.14.4+sha512.c8180b3fbe4e4bca02c94234717896b5529740a6cbadf19fa78254270403ea2f27d4e1d46a08a0f56c89b63dc8ebfd3ee53326da720273794e6200fcf0d184ab"
}<|MERGE_RESOLUTION|>--- conflicted
+++ resolved
@@ -25,11 +25,7 @@
     "__reset:release": "pnpm __reset && pnpm release"
   },
   "dependencies": {
-<<<<<<< HEAD
-    "@redwoodjs/sdk": "0.0.22-test.0",
-=======
     "@redwoodjs/sdk": "0.0.23",
->>>>>>> f35e4ea9
     "react": "19.0.0-rc-f2df5694-20240916",
     "react-dom": "19.0.0-rc-f2df5694-20240916",
     "react-server-dom-webpack": "19.0.0-rc-f2df5694-20240916"
