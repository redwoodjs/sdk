--- conflicted
+++ resolved
@@ -31,11 +31,7 @@
   "dependencies": {
     "@prisma/adapter-d1": "^6.4.1",
     "@prisma/client": "^6.4.1",
-<<<<<<< HEAD
-    "@redwoodjs/sdk": "0.0.22-test.0",
-=======
     "@redwoodjs/sdk": "0.0.23",
->>>>>>> f35e4ea9
     "@simplewebauthn/browser": "^13.1.0",
     "@simplewebauthn/server": "^13.1.1",
     "react": "19.0.0-rc-f2df5694-20240916",
