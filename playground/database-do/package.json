--- conflicted
+++ resolved
@@ -25,15 +25,6 @@
   "dependencies": {
     "rwsdk": "workspace:*",
     "kysely": "^0.28.0",
-<<<<<<< HEAD
-    "react": "19.3.0-canary-4fdf7cf2-20251003",
-    "react-dom": "19.3.0-canary-4fdf7cf2-20251003",
-    "react-server-dom-webpack": "19.3.0-canary-4fdf7cf2-20251003"
-  },
-  "devDependencies": {
-    "@cloudflare/vite-plugin": "1.13.10",
-    "@cloudflare/workers-types": "4.20251004.0",
-=======
     "react": "19.3.0-canary-561ee24d-20251101",
     "react-dom": "19.3.0-canary-561ee24d-20251101",
     "react-server-dom-webpack": "19.3.0-canary-561ee24d-20251101"
@@ -41,20 +32,13 @@
   "devDependencies": {
     "@cloudflare/vite-plugin": "1.13.18",
     "@cloudflare/workers-types": "4.20251014.0",
->>>>>>> b19e4256
     "@types/node": "22.18.8",
     "@types/react": "19.1.2",
     "@types/react-dom": "19.1.2",
     "typescript": "5.9.3",
-<<<<<<< HEAD
-    "vite": "7.1.9",
-    "vitest": "^3.1.1",
-    "wrangler": "4.42.0"
-=======
     "vite": "7.1.12",
     "vitest": "^3.1.1",
     "wrangler": "4.45.3"
->>>>>>> b19e4256
   },
   "pnpm": {
     "onlyBuiltDependencies": [
