import { describe, expect } from "vitest";
import {
  setupPlaygroundEnvironment,
  testDevAndDeploy,
  poll,
  waitForHydration,
} from "rwsdk/e2e";

setupPlaygroundEnvironment(import.meta.url);

describe("SSR Inter-Module Imports", () => {
  testDevAndDeploy(
    "it should correctly render messages from client utils",
    async ({ page, url }) => {
      await page.goto(url);
      await page.waitForSelector("button");

      const getMessageText = (selector: string) =>
        page.$eval(selector, (el) => el.textContent);

      // Scenario 1: App -> App
      await poll(async () => {
        const text = await getMessageText("#message-from-app-util");
        expect(text).toBe("Hello from the app, Home Page!");
        return true;
      });

      // Scenario 2: App -> Package
      await poll(async () => {
        const text = await getMessageText("#message-from-package-util");
        expect(text).toBe("Hello from the package, Home Page!");
        return true;
      });

      // Scenario 3: Package -> Package
      await poll(async () => {
        const text = await getMessageText(
          "#message-from-package-server-component",
        );
        expect(text).toBe("Hello from the package, Package Server Component!");
        return true;
      });
    },
  );
<<<<<<< HEAD

  testDevAndDeploy(
    "client components should be interactive",
    async ({ page, url }) => {
      await page.goto(url);

      const getAppButton = (count: number) =>
        page.waitForSelector(
          `xpath/ //button[contains(., 'App Button clicks: ${count}')]`,
        );
      const getPackageButton = (count: number) =>
        page.waitForSelector(
          `xpath/ //button[contains(., 'Package Button clicks: ${count}')]`,
        );

      await getAppButton(0);
      await getPackageButton(0);

      await waitForHydration(page);

      (await getAppButton(0))?.click();
      await poll(async () => {
        const button = await getAppButton(1);
        expect(button).not.toBeNull();
        return true;
      });

      (await getPackageButton(0))?.click();
      await poll(async () => {
        const button = await getPackageButton(1);
        expect(button).not.toBeNull();
        return true;
      });
    },
  );
=======
>>>>>>> e5f241b3
});<|MERGE_RESOLUTION|>--- conflicted
+++ resolved
@@ -42,7 +42,6 @@
       });
     },
   );
-<<<<<<< HEAD
 
   testDevAndDeploy(
     "client components should be interactive",
@@ -63,14 +62,18 @@
 
       await waitForHydration(page);
 
-      (await getAppButton(0))?.click();
+      const appButton = await getAppButton(0);
+      await appButton?.click();
+
       await poll(async () => {
         const button = await getAppButton(1);
         expect(button).not.toBeNull();
         return true;
       });
 
-      (await getPackageButton(0))?.click();
+      const packageButton = await getPackageButton(0);
+      await packageButton?.click();
+
       await poll(async () => {
         const button = await getPackageButton(1);
         expect(button).not.toBeNull();
@@ -78,6 +81,4 @@
       });
     },
   );
-=======
->>>>>>> e5f241b3
 });