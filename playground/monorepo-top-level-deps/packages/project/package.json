--- conflicted
+++ resolved
@@ -35,11 +35,7 @@
     "@types/react": "19.1.2",
     "@types/react-dom": "19.1.2",
     "typescript": "5.9.3",
-<<<<<<< HEAD
-    "vite": "7.1.9",
-=======
     "vite": "7.1.11",
->>>>>>> 753bd850
     "vitest": "^3.1.1",
     "wrangler": "4.42.0"
   },
