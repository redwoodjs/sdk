import {
  expect,
  test,
  beforeAll,
  afterAll,
  describe,
  beforeEach,
} from "vitest";
import {
  setupPlaygroundEnvironment,
  testDevAndDeploy,
  poll,
  waitForHydration,
  trackPageErrors,
} from "rwsdk/e2e";

setupPlaygroundEnvironment(import.meta.url);

testDevAndDeploy(
  "shadcn/ui comprehensive playground",
  async ({ page, url }) => {
<<<<<<< HEAD
    const errorTracker = trackPageErrors(page);

=======
>>>>>>> 302ebf34
    await page.goto(url);
    const getPageContent = () => page.content();

    // Verify initial render
    await poll(async () => {
      const content = await getPageContent();
      expect(content).toContain("shadcn/ui Comprehensive Playground");
      expect(content).toContain("47 Components");
      expect(content).toContain("React Server Components");

      const expectedSections = [
        "Basic UI Components",
        "Form Components",
        "Data Display",
        "Interactive Components",
        "Feedback Components",
      ];
      for (const section of expectedSections) {
        expect(content).toContain(section);
      }
      return true;
    });

    // Wait for any async rendering to complete and check for errors
    await page.waitForNetworkIdle();
<<<<<<< HEAD
    expect(errorTracker.get()).toEqual({
      consoleErrors: [],
      failedRequests: [],
    });
=======
>>>>>>> 302ebf34

    // Verify interactivity
    await waitForHydration(page);

    const getButtons = () => page.$$("button");
    const buttons = await getButtons();
    expect(buttons.length).toBeGreaterThan(0);
    if (buttons.length > 0) {
      await buttons[0].click();
    }

    const getEmailInputs = () => page.$$('input[type="email"]');
    const inputs = await getEmailInputs();
    if (inputs.length > 0) {
      await inputs[0].type("test@example.com");
      const value = await page.evaluate((el) => el.value, inputs[0]);
      expect(value).toBe("test@example.com");
    }

    // Final check for interaction-based errors
<<<<<<< HEAD
    expect(errorTracker.get()).toEqual({
      consoleErrors: [],
      failedRequests: [],
    });
=======
>>>>>>> 302ebf34
  },
);<|MERGE_RESOLUTION|>--- conflicted
+++ resolved
@@ -19,11 +19,6 @@
 testDevAndDeploy(
   "shadcn/ui comprehensive playground",
   async ({ page, url }) => {
-<<<<<<< HEAD
-    const errorTracker = trackPageErrors(page);
-
-=======
->>>>>>> 302ebf34
     await page.goto(url);
     const getPageContent = () => page.content();
 
@@ -49,13 +44,6 @@
 
     // Wait for any async rendering to complete and check for errors
     await page.waitForNetworkIdle();
-<<<<<<< HEAD
-    expect(errorTracker.get()).toEqual({
-      consoleErrors: [],
-      failedRequests: [],
-    });
-=======
->>>>>>> 302ebf34
 
     // Verify interactivity
     await waitForHydration(page);
@@ -76,12 +64,5 @@
     }
 
     // Final check for interaction-based errors
-<<<<<<< HEAD
-    expect(errorTracker.get()).toEqual({
-      consoleErrors: [],
-      failedRequests: [],
-    });
-=======
->>>>>>> 302ebf34
   },
 );