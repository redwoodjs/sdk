--- conflicted
+++ resolved
@@ -9,18 +9,17 @@
 setupPlaygroundEnvironment(import.meta.url);
 
 testDevAndDeploy(
-  "shadcn/ui comprehensive playground",
+  "renders shadcn/ui comprehensive playground",
   async ({ page, url }) => {
+    // Test home page
     await page.goto(url);
     const getPageContent = () => page.content();
 
-    // Verify initial render
     await poll(async () => {
       const content = await getPageContent();
       expect(content).toContain("shadcn/ui Comprehensive Playground");
       expect(content).toContain("47 Components");
       expect(content).toContain("React Server Components");
-<<<<<<< HEAD
       return true;
     });
   },
@@ -32,6 +31,7 @@
     await page.goto(url);
     const getPageContent = () => page.content();
 
+    // Verify initial render
     await poll(async () => {
       const content = await getPageContent();
       expect(content).toContain("Basic UI Components");
@@ -58,23 +58,9 @@
     page.on("console", (msg) => {
       if (msg.type() === "error") {
         consoleErrors.push(msg.text());
-=======
-
-      const expectedSections = [
-        "Basic UI Components",
-        "Form Components",
-        "Data Display",
-        "Interactive Components",
-        "Feedback Components",
-      ];
-      for (const section of expectedSections) {
-        expect(content).toContain(section);
->>>>>>> e5f241b3
       }
-      return true;
     });
 
-<<<<<<< HEAD
     // Test home page with all components
     await page.goto(url);
     const getPageContent = () => page.content();
@@ -128,29 +114,10 @@
     const inputs = await getEmailInputs();
     const inputCount = inputs.length;
     if (inputCount > 0) {
-=======
-    // Wait for any async rendering to complete and check for errors
-    await page.waitForNetworkIdle();
-
-    // Verify interactivity
-    await waitForHydration(page);
-
-    const getButtons = () => page.$$("button");
-    const buttons = await getButtons();
-    expect(buttons.length).toBeGreaterThan(0);
-    if (buttons.length > 0) {
-      await buttons[0].click();
-    }
-
-    const getEmailInputs = () => page.$$('input[type="email"]');
-    const inputs = await getEmailInputs();
-    if (inputs.length > 0) {
->>>>>>> e5f241b3
       await inputs[0].type("test@example.com");
       const value = await page.evaluate((el) => el.value, inputs[0]);
       expect(value).toBe("test@example.com");
     }
-<<<<<<< HEAD
   },
 );
 
@@ -201,9 +168,5 @@
       expect(content).toContain("Is it accessible?");
       return true;
     });
-=======
-
-    // Final check for interaction-based errors
->>>>>>> e5f241b3
   },
 );