--- conflicted
+++ resolved
@@ -15,14 +15,8 @@
     globalSetup: "./globalSetup.mts",
     include: ["**/__tests__/**/*.test.mts"],
     exclude: ["**/node_modules/**", "**/dist/**"],
-<<<<<<< HEAD
-    testTimeout: 180000, // 3 minutes for e2e tests (includes Chrome download)
-    hookTimeout: 180000, // 3 minutes for setup hooks (includes tarball installation)
-    bail: process.env.RWSDK_NO_BAIL ? undefined : 1,
-=======
     testTimeout: 15 * 60 * 1000,
     hookTimeout: 15 * 60 * 1000,
->>>>>>> e5f241b3
     pool: "threads",
     // context(justinvdm, 24 Sep 2025): Use 4x the number of logical CPUs. The tests
     // are heavily network-bound (e.g. deploying workers), so a high degree of
