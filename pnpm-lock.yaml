--- conflicted
+++ resolved
@@ -27,20 +27,13 @@
         version: 0.40.2
       '@fujocoded/expressive-code-caption':
         specifier: ^0.0.3
-        version: 0.0.3
+        version: 0.0.3(@expressive-code/core@0.40.2)
       '@fujocoded/expressive-code-output':
         specifier: ^0.0.1
-        version: 0.0.1
+        version: 0.0.1(@expressive-code/core@0.40.2)
       astro:
         specifier: ^5.1.5
-<<<<<<< HEAD
-        version: 5.3.0(@types/node@22.14.0)(aws4fetch@1.0.20)(jiti@1.21.7)(rollup@4.34.8)(terser@5.39.0)(tsx@4.19.2)(typescript@5.8.3)(yaml@2.7.0)
-      expressive-code-color-chips:
-        specifier: ^0.1.2
-        version: 0.1.2
-=======
         version: 5.3.0(@types/node@22.14.1)(aws4fetch@1.0.20)(jiti@1.21.7)(rollup@4.40.0)(terser@5.39.0)(tsx@4.19.2)(typescript@5.8.3)(yaml@2.7.0)
->>>>>>> 49cdec7e
       sharp:
         specifier: ^0.32.5
         version: 0.32.6
@@ -181,22 +174,8 @@
   starters/minimal:
     dependencies:
       '@redwoodjs/sdk':
-<<<<<<< HEAD
-        specifier: 0.0.63
-        version: 0.0.63(@types/node@22.14.0)(react-server-dom-webpack@19.2.0-canary-39cad7af-20250411(react-dom@19.2.0-canary-39cad7af-20250411(react@19.2.0-canary-39cad7af-20250411))(react@19.2.0-canary-39cad7af-20250411)(webpack@5.97.1))(typescript@5.8.3)(vite@6.2.5(@types/node@22.14.0)(jiti@1.21.7)(terser@5.39.0)(tsx@4.19.2)(yaml@2.7.0))
-      react:
-        specifier: canary
-        version: 19.2.0-canary-39cad7af-20250411
-      react-dom:
-        specifier: canary
-        version: 19.2.0-canary-39cad7af-20250411(react@19.2.0-canary-39cad7af-20250411)
-      react-server-dom-webpack:
-        specifier: canary
-        version: 19.2.0-canary-39cad7af-20250411(react-dom@19.2.0-canary-39cad7af-20250411(react@19.2.0-canary-39cad7af-20250411))(react@19.2.0-canary-39cad7af-20250411)(webpack@5.97.1)
-=======
         specifier: 0.0.75
         version: 0.0.75(@types/node@22.14.0)(typescript@5.8.3)(vite@6.2.6(@types/node@22.14.0)(jiti@1.21.7)(terser@5.39.0)(tsx@4.19.2)(yaml@2.7.0))(webpack@5.97.1)
->>>>>>> 49cdec7e
     devDependencies:
       '@types/node':
         specifier: ^22.14.0
@@ -226,13 +205,8 @@
         specifier: ~6.5.0
         version: 6.5.0(prisma@6.5.0(typescript@5.8.3))(typescript@5.8.3)
       '@redwoodjs/sdk':
-<<<<<<< HEAD
-        specifier: 0.0.63
-        version: 0.0.63(@types/node@22.14.0)(react-server-dom-webpack@19.2.0-canary-39cad7af-20250411(react-dom@19.2.0-canary-39cad7af-20250411(react@19.2.0-canary-39cad7af-20250411))(react@19.2.0-canary-39cad7af-20250411)(webpack@5.97.1(esbuild@0.25.0)))(typescript@5.8.3)(vite@6.2.5(@types/node@22.14.0)(jiti@1.21.7)(terser@5.39.0)(tsx@4.19.2)(yaml@2.7.0))
-=======
         specifier: 0.0.75
         version: 0.0.75(@types/node@22.14.0)(typescript@5.8.3)(vite@6.2.6(@types/node@22.14.0)(jiti@1.21.7)(terser@5.39.0)(tsx@4.19.2)(yaml@2.7.0))(webpack@5.97.1(esbuild@0.25.3))
->>>>>>> 49cdec7e
       '@simplewebauthn/browser':
         specifier: ^13.1.0
         version: 13.1.0
@@ -2561,11 +2535,6 @@
   expect-type@1.2.1:
     resolution: {integrity: sha512-/kP8CAwxzLVEeFrMm4kMmy4CCDlpipyA7MYLVrdJIkV0fYF0UaigQHRsxHiuY/GEea+bh4KSv3TIlgr+2UL6bw==}
     engines: {node: '>=12.0.0'}
-
-  expressive-code-color-chips@0.1.2:
-    resolution: {integrity: sha512-6vGCN1KjZQhHAd4U5kxvoBgBRB8kjcdY5bjJgzzJ29mlGpSp4tt5eI8zvLzSUIxwHmu65fATdGW82tNQM2befw==}
-    peerDependencies:
-      '@expressive-code/core': ^0.37.1
 
   expressive-code@0.40.2:
     resolution: {integrity: sha512-1zIda2rB0qiDZACawzw2rbdBQiWHBT56uBctS+ezFe5XMAaFaHLnnSYND/Kd+dVzO9HfCXRDpzH3d+3fvOWRcw==}
@@ -4728,8 +4697,6 @@
       - utf-8-validate
       - workerd
 
-<<<<<<< HEAD
-=======
   '@cloudflare/vite-plugin@1.0.1(vite@6.2.6(@types/node@22.14.0)(jiti@1.21.7)(terser@5.39.0)(tsx@4.19.2)(yaml@2.7.0))(wrangler@4.8.0(@cloudflare/workers-types@4.20250407.0))':
     dependencies:
       '@cloudflare/unenv-preset': 2.3.1(unenv@2.0.0-rc.15)(workerd@1.20250405.0)
@@ -4747,7 +4714,6 @@
       - utf-8-validate
       - workerd
 
->>>>>>> 49cdec7e
   '@cloudflare/workerd-darwin-64@1.20250405.0':
     optional: true
 
@@ -5125,12 +5091,14 @@
 
   '@fastify/busboy@2.1.1': {}
 
-  '@fujocoded/expressive-code-caption@0.0.3':
-    dependencies:
+  '@fujocoded/expressive-code-caption@0.0.3(@expressive-code/core@0.40.2)':
+    dependencies:
+      '@expressive-code/core': 0.40.2
       mdast-util-to-hast: 13.2.0
 
-  '@fujocoded/expressive-code-output@0.0.1':
-    dependencies:
+  '@fujocoded/expressive-code-output@0.0.1(@expressive-code/core@0.40.2)':
+    dependencies:
+      '@expressive-code/core': 0.40.2
       mdast-util-to-hast: 13.2.0
 
   '@hattip/adapter-node@0.0.49':
@@ -5453,15 +5421,9 @@
     dependencies:
       dotenv: 16.4.7
 
-<<<<<<< HEAD
-  '@redwoodjs/sdk@0.0.63(@types/node@22.14.0)(react-server-dom-webpack@19.2.0-canary-39cad7af-20250411(react-dom@19.2.0-canary-39cad7af-20250411(react@19.2.0-canary-39cad7af-20250411))(react@19.2.0-canary-39cad7af-20250411)(webpack@5.97.1(esbuild@0.25.0)))(typescript@5.8.3)(vite@6.2.5(@types/node@22.14.0)(jiti@1.21.7)(terser@5.39.0)(tsx@4.19.2)(yaml@2.7.0))':
-    dependencies:
-      '@cloudflare/vite-plugin': 1.0.1(vite@6.2.5(@types/node@22.14.0)(jiti@1.21.7)(terser@5.39.0)(tsx@4.19.2)(yaml@2.7.0))(workerd@1.20250405.0)(wrangler@4.8.0(@cloudflare/workers-types@4.20250407.0))
-=======
   '@redwoodjs/sdk@0.0.75(@types/node@22.14.0)(typescript@5.8.3)(vite@6.2.6(@types/node@22.14.0)(jiti@1.21.7)(terser@5.39.0)(tsx@4.19.2)(yaml@2.7.0))(webpack@5.97.1(esbuild@0.25.3))':
     dependencies:
       '@cloudflare/vite-plugin': 1.0.1(vite@6.2.6(@types/node@22.14.0)(jiti@1.21.7)(terser@5.39.0)(tsx@4.19.2)(yaml@2.7.0))(wrangler@4.8.0(@cloudflare/workers-types@4.20250407.0))
->>>>>>> 49cdec7e
       '@cloudflare/workers-types': 4.20250407.0
       '@types/fnv-plus': 1.3.2
       '@types/fs-extra': 11.0.4
@@ -5509,15 +5471,9 @@
       - webpack
       - workerd
 
-<<<<<<< HEAD
-  '@redwoodjs/sdk@0.0.63(@types/node@22.14.0)(react-server-dom-webpack@19.2.0-canary-39cad7af-20250411(react-dom@19.2.0-canary-39cad7af-20250411(react@19.2.0-canary-39cad7af-20250411))(react@19.2.0-canary-39cad7af-20250411)(webpack@5.97.1))(typescript@5.8.3)(vite@6.2.5(@types/node@22.14.0)(jiti@1.21.7)(terser@5.39.0)(tsx@4.19.2)(yaml@2.7.0))':
-    dependencies:
-      '@cloudflare/vite-plugin': 1.0.1(vite@6.2.5(@types/node@22.14.0)(jiti@1.21.7)(terser@5.39.0)(tsx@4.19.2)(yaml@2.7.0))(workerd@1.20250405.0)(wrangler@4.8.0(@cloudflare/workers-types@4.20250407.0))
-=======
   '@redwoodjs/sdk@0.0.75(@types/node@22.14.0)(typescript@5.8.3)(vite@6.2.6(@types/node@22.14.0)(jiti@1.21.7)(terser@5.39.0)(tsx@4.19.2)(yaml@2.7.0))(webpack@5.97.1)':
     dependencies:
       '@cloudflare/vite-plugin': 1.0.1(vite@6.2.6(@types/node@22.14.0)(jiti@1.21.7)(terser@5.39.0)(tsx@4.19.2)(yaml@2.7.0))(wrangler@4.8.0(@cloudflare/workers-types@4.20250407.0))
->>>>>>> 49cdec7e
       '@cloudflare/workers-types': 4.20250407.0
       '@types/fnv-plus': 1.3.2
       '@types/fs-extra': 11.0.4
@@ -6892,8 +6848,6 @@
 
   expect-type@1.2.1: {}
 
-  expressive-code-color-chips@0.1.2: {}
-
   expressive-code@0.40.2:
     dependencies:
       '@expressive-code/core': 0.40.2
