--- conflicted
+++ resolved
@@ -184,13 +184,8 @@
   starters/minimal:
     dependencies:
       rwsdk:
-<<<<<<< HEAD
-        specifier: 0.0.82-test.20250513045050
-        version: 0.0.82-test.20250513045050(rollup@4.40.0)(typescript@5.8.3)(vite@6.3.3(@types/node@22.14.0)(jiti@2.4.2)(terser@5.39.0)(tsx@4.19.4)(yaml@2.7.0))(webpack@5.97.1)(workerd@1.20250428.0)
-=======
         specifier: 0.0.83
         version: 0.0.83(rollup@4.40.0)(typescript@5.8.3)(vite@6.3.3(@types/node@22.14.0)(jiti@2.4.2)(terser@5.39.0)(tsx@4.19.4)(yaml@2.7.0))(webpack@5.97.1)(workerd@1.20250428.0)
->>>>>>> 1ef2864f
     devDependencies:
       '@types/node':
         specifier: ^22.14.0
@@ -226,13 +221,8 @@
         specifier: ^13.1.1
         version: 13.1.1
       rwsdk:
-<<<<<<< HEAD
-        specifier: 0.0.82-test.20250513045050
-        version: 0.0.82-test.20250513045050(rollup@4.40.0)(typescript@5.8.3)(vite@6.3.3(@types/node@22.14.0)(jiti@2.4.2)(terser@5.39.0)(tsx@4.19.4)(yaml@2.7.0))(webpack@5.97.1(esbuild@0.25.2))(workerd@1.20250428.0)
-=======
         specifier: 0.0.83
         version: 0.0.83(rollup@4.40.0)(typescript@5.8.3)(vite@6.3.3(@types/node@22.14.0)(jiti@2.4.2)(terser@5.39.0)(tsx@4.19.4)(yaml@2.7.0))(webpack@5.97.1(esbuild@0.25.0))(workerd@1.20250428.0)
->>>>>>> 1ef2864f
     devDependencies:
       '@types/node':
         specifier: ^22.14.0
@@ -3445,13 +3435,8 @@
   run-parallel@1.2.0:
     resolution: {integrity: sha512-5l4VyZR86LZ/lDxZTR6jqL8AFE2S0IFLMP26AbjsLVADxHdhB/c0GUsH+y39UfCi3dzz8OlQuPmnaJOMoDHQBA==}
 
-<<<<<<< HEAD
-  rwsdk@0.0.82-test.20250513045050:
-    resolution: {integrity: sha512-bu5nKPqk+WY+oQqxPVODZbOXvHTaXyCP/eGwjle7Esy8T8YInVqqC/PoBCTgyMVRPlYwzr+l2FLXz9rFo4h1/g==}
-=======
   rwsdk@0.0.83:
     resolution: {integrity: sha512-Uwe8zou31gRKMvRnQ/Qt2VD+RhG4WS6eP8dBzFCw+d/6c87JhW7tx0jsk6WTN5hII7qytvKRR4cgAvHVHlwmKg==}
->>>>>>> 1ef2864f
     hasBin: true
     peerDependencies:
       vite: ^6.2.6
@@ -8020,11 +8005,7 @@
     dependencies:
       queue-microtask: 1.2.3
 
-<<<<<<< HEAD
-  rwsdk@0.0.82-test.20250513045050(rollup@4.40.0)(typescript@5.8.3)(vite@6.3.3(@types/node@22.14.0)(jiti@2.4.2)(terser@5.39.0)(tsx@4.19.4)(yaml@2.7.0))(webpack@5.97.1(esbuild@0.25.2))(workerd@1.20250428.0):
-=======
   rwsdk@0.0.83(rollup@4.40.0)(typescript@5.8.3)(vite@6.3.3(@types/node@22.14.0)(jiti@2.4.2)(terser@5.39.0)(tsx@4.19.4)(yaml@2.7.0))(webpack@5.97.1(esbuild@0.25.0))(workerd@1.20250428.0):
->>>>>>> 1ef2864f
     dependencies:
       '@cloudflare/vite-plugin': 1.1.0(rollup@4.40.0)(vite@6.3.3(@types/node@22.14.0)(jiti@2.4.2)(terser@5.39.0)(tsx@4.19.4)(yaml@2.7.0))(workerd@1.20250428.0)(wrangler@4.14.1)
       '@cloudflare/workers-types': 4.20250407.0
@@ -8051,13 +8032,8 @@
       react: 19.2.0-canary-39cad7af-20250411
       react-dom: 19.2.0-canary-39cad7af-20250411(react@19.2.0-canary-39cad7af-20250411)
       react-is: 19.0.0
-<<<<<<< HEAD
-      react-server-dom-webpack: 19.2.0-canary-39cad7af-20250411(react-dom@19.2.0-canary-39cad7af-20250411(react@19.2.0-canary-39cad7af-20250411))(react@19.2.0-canary-39cad7af-20250411)(webpack@5.97.1(esbuild@0.25.2))
-      rsc-html-stream: 0.0.3
-=======
       react-server-dom-webpack: 19.2.0-canary-39cad7af-20250411(react-dom@19.2.0-canary-39cad7af-20250411(react@19.2.0-canary-39cad7af-20250411))(react@19.2.0-canary-39cad7af-20250411)(webpack@5.97.1(esbuild@0.25.0))
       rsc-html-stream: 0.0.6
->>>>>>> 1ef2864f
       tmp-promise: 3.0.3
       ts-morph: 25.0.1
       unique-names-generator: 4.7.1
@@ -8075,11 +8051,7 @@
       - webpack
       - workerd
 
-<<<<<<< HEAD
-  rwsdk@0.0.82-test.20250513045050(rollup@4.40.0)(typescript@5.8.3)(vite@6.3.3(@types/node@22.14.0)(jiti@2.4.2)(terser@5.39.0)(tsx@4.19.4)(yaml@2.7.0))(webpack@5.97.1)(workerd@1.20250428.0):
-=======
   rwsdk@0.0.83(rollup@4.40.0)(typescript@5.8.3)(vite@6.3.3(@types/node@22.14.0)(jiti@2.4.2)(terser@5.39.0)(tsx@4.19.4)(yaml@2.7.0))(webpack@5.97.1)(workerd@1.20250428.0):
->>>>>>> 1ef2864f
     dependencies:
       '@cloudflare/vite-plugin': 1.1.0(rollup@4.40.0)(vite@6.3.3(@types/node@22.14.0)(jiti@2.4.2)(terser@5.39.0)(tsx@4.19.4)(yaml@2.7.0))(workerd@1.20250428.0)(wrangler@4.14.1)
       '@cloudflare/workers-types': 4.20250407.0
