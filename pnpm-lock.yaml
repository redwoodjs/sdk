--- conflicted
+++ resolved
@@ -38,40 +38,6 @@
         specifier: ^0.32.5
         version: 0.32.6
 
-<<<<<<< HEAD
-  experiments/ai-stream:
-    dependencies:
-      '@redwoodjs/sdk':
-        specifier: 0.0.38
-        version: 0.0.38(@types/node@22.13.11)(kysely@0.27.5)(react-server-dom-webpack@19.0.0-rc-f2df5694-20240916(react-dom@19.0.0-rc-f2df5694-20240916(react@19.0.0-rc-f2df5694-20240916))(react@19.0.0-rc-f2df5694-20240916)(webpack@5.97.1))(vite@6.2.0(@types/node@22.13.11)(jiti@1.21.7)(terser@5.39.0)(tsx@4.19.2)(yaml@2.7.0))(workerd@1.20250320.0)
-      react:
-        specifier: 19.0.0-rc-f2df5694-20240916
-        version: 19.0.0-rc-f2df5694-20240916
-      react-dom:
-        specifier: 19.0.0-rc-f2df5694-20240916
-        version: 19.0.0-rc-f2df5694-20240916(react@19.0.0-rc-f2df5694-20240916)
-      react-server-dom-webpack:
-        specifier: 19.0.0-rc-f2df5694-20240916
-        version: 19.0.0-rc-f2df5694-20240916(react-dom@19.0.0-rc-f2df5694-20240916(react@19.0.0-rc-f2df5694-20240916))(react@19.0.0-rc-f2df5694-20240916)(webpack@5.97.1)
-    devDependencies:
-      '@types/node':
-        specifier: ^22.13.11
-        version: 22.13.11
-      '@types/react':
-        specifier: ^18.3.12
-        version: 18.3.18
-      '@types/react-dom':
-        specifier: ^18.3.1
-        version: 18.3.5(@types/react@18.3.18)
-      vite:
-        specifier: ^6.1.1
-        version: 6.2.0(@types/node@22.13.11)(jiti@1.21.7)(terser@5.39.0)(tsx@4.19.2)(yaml@2.7.0)
-      wrangler:
-        specifier: ^4.4.0
-        version: 4.4.0(@cloudflare/workers-types@4.20250321.0)
-
-=======
->>>>>>> 7a5dfb02
   experiments/billable:
     dependencies:
       '@prisma/adapter-d1':
@@ -84,13 +50,8 @@
         specifier: ^1.1.1
         version: 1.1.1(@types/react@18.3.18)(react@19.0.0-rc-f2df5694-20240916)
       '@redwoodjs/sdk':
-<<<<<<< HEAD
-        specifier: 0.0.38
-        version: 0.0.38(@types/node@22.13.11)(kysely@0.27.5)(react-server-dom-webpack@19.0.0-rc-f2df5694-20240916(react-dom@19.0.0-rc-f2df5694-20240916(react@19.0.0-rc-f2df5694-20240916))(react@19.0.0-rc-f2df5694-20240916)(webpack@5.97.1))(vite@6.2.0(@types/node@22.13.11)(jiti@1.21.7)(terser@5.39.0)(tsx@4.19.2)(yaml@2.7.0))(workerd@1.20250320.0)
-=======
         specifier: 0.0.39
-        version: 0.0.39(@types/node@22.13.11)(kysely@0.27.5)(react-server-dom-webpack@19.0.0-rc-f2df5694-20240916(react-dom@19.0.0-rc-f2df5694-20240916(react@19.0.0-rc-f2df5694-20240916))(react@19.0.0-rc-f2df5694-20240916)(webpack@5.97.1))(rollup@4.34.8)(vite@6.2.0(@types/node@22.13.11)(jiti@1.21.7)(terser@5.39.0)(tsx@4.19.2)(yaml@2.7.0))(workerd@1.20250320.0)
->>>>>>> 7a5dfb02
+        version: 0.0.39(@types/node@22.13.11)(kysely@0.27.5)(react-server-dom-webpack@19.0.0-rc-f2df5694-20240916(react-dom@19.0.0-rc-f2df5694-20240916(react@19.0.0-rc-f2df5694-20240916))(react@19.0.0-rc-f2df5694-20240916)(webpack@5.97.1))(vite@6.2.0(@types/node@22.13.11)(jiti@1.21.7)(terser@5.39.0)(tsx@4.19.2)(yaml@2.7.0))(workerd@1.20250320.0)
       '@types/lodash':
         specifier: ^4.17.13
         version: 4.17.14
@@ -171,103 +132,6 @@
         specifier: ^4.4.0
         version: 4.4.0(@cloudflare/workers-types@4.20250321.0)
 
-<<<<<<< HEAD
-  experiments/cutable:
-    dependencies:
-      '@prisma/adapter-d1':
-        specifier: ^6.3.1
-        version: 6.3.1
-      '@prisma/client':
-        specifier: 6.4.0
-        version: 6.4.0(prisma@6.4.0(typescript@5.7.3))(typescript@5.7.3)
-      '@radix-ui/react-dropdown-menu':
-        specifier: ^2.1.6
-        version: 2.1.6(@types/react-dom@18.3.5(@types/react@18.3.18))(@types/react@18.3.18)(react-dom@19.0.0-rc-f2df5694-20240916(react@19.0.0-rc-f2df5694-20240916))(react@19.0.0-rc-f2df5694-20240916)
-      '@radix-ui/react-label':
-        specifier: ^2.1.2
-        version: 2.1.2(@types/react-dom@18.3.5(@types/react@18.3.18))(@types/react@18.3.18)(react-dom@19.0.0-rc-f2df5694-20240916(react@19.0.0-rc-f2df5694-20240916))(react@19.0.0-rc-f2df5694-20240916)
-      '@radix-ui/react-separator':
-        specifier: ^1.1.2
-        version: 1.1.2(@types/react-dom@18.3.5(@types/react@18.3.18))(@types/react@18.3.18)(react-dom@19.0.0-rc-f2df5694-20240916(react@19.0.0-rc-f2df5694-20240916))(react@19.0.0-rc-f2df5694-20240916)
-      '@radix-ui/react-slot':
-        specifier: ^1.1.1
-        version: 1.1.2(@types/react@18.3.18)(react@19.0.0-rc-f2df5694-20240916)
-      '@radix-ui/react-toast':
-        specifier: ^1.2.6
-        version: 1.2.6(@types/react-dom@18.3.5(@types/react@18.3.18))(@types/react@18.3.18)(react-dom@19.0.0-rc-f2df5694-20240916(react@19.0.0-rc-f2df5694-20240916))(react@19.0.0-rc-f2df5694-20240916)
-      '@radix-ui/themes':
-        specifier: ^3.2.0
-        version: 3.2.0(@types/react-dom@18.3.5(@types/react@18.3.18))(@types/react@18.3.18)(react-dom@19.0.0-rc-f2df5694-20240916(react@19.0.0-rc-f2df5694-20240916))(react@19.0.0-rc-f2df5694-20240916)
-      '@redwoodjs/sdk':
-        specifier: 0.0.38
-        version: 0.0.38(@types/node@22.13.11)(kysely@0.27.5)(react-server-dom-webpack@19.0.0-rc-f2df5694-20240916(react-dom@19.0.0-rc-f2df5694-20240916(react@19.0.0-rc-f2df5694-20240916))(react@19.0.0-rc-f2df5694-20240916)(webpack@5.97.1(esbuild@0.24.2)))(vite@6.2.0(@types/node@22.13.11)(jiti@1.21.7)(terser@5.39.0)(tsx@4.19.2)(yaml@2.7.0))
-      autoprefixer:
-        specifier: ^10.4.20
-        version: 10.4.20(postcss@8.5.2)
-      class-variance-authority:
-        specifier: ^0.7.1
-        version: 0.7.1
-      clsx:
-        specifier: ^2.1.1
-        version: 2.1.1
-      guillotine-packer:
-        specifier: ^1.0.2
-        version: 1.0.2
-      input-otp:
-        specifier: ^1.4.2
-        version: 1.4.2(react-dom@19.0.0-rc-f2df5694-20240916(react@19.0.0-rc-f2df5694-20240916))(react@19.0.0-rc-f2df5694-20240916)
-      jspdf:
-        specifier: ^2.5.2
-        version: 2.5.2
-      jspdf-autotable:
-        specifier: ^3.8.4
-        version: 3.8.4(jspdf@2.5.2)
-      lucide-react:
-        specifier: ^0.474.0
-        version: 0.474.0(react@19.0.0-rc-f2df5694-20240916)
-      postcss:
-        specifier: ^8.4.49
-        version: 8.5.2
-      prisma:
-        specifier: ^6.4.0
-        version: 6.4.0(typescript@5.7.3)
-      react:
-        specifier: 19.0.0-rc-f2df5694-20240916
-        version: 19.0.0-rc-f2df5694-20240916
-      react-dom:
-        specifier: 19.0.0-rc-f2df5694-20240916
-        version: 19.0.0-rc-f2df5694-20240916(react@19.0.0-rc-f2df5694-20240916)
-      react-server-dom-webpack:
-        specifier: 19.0.0-rc-f2df5694-20240916
-        version: 19.0.0-rc-f2df5694-20240916(react-dom@19.0.0-rc-f2df5694-20240916(react@19.0.0-rc-f2df5694-20240916))(react@19.0.0-rc-f2df5694-20240916)(webpack@5.97.1(esbuild@0.24.2))
-      resend:
-        specifier: ^4.1.1
-        version: 4.1.2(react-dom@19.0.0-rc-f2df5694-20240916(react@19.0.0-rc-f2df5694-20240916))(react@19.0.0-rc-f2df5694-20240916)
-      tailwind-merge:
-        specifier: ^3.0.1
-        version: 3.0.1
-      tailwindcss:
-        specifier: ^3.4.17
-        version: 3.4.17
-    devDependencies:
-      '@types/node':
-        specifier: ^22.13.11
-        version: 22.13.11
-      '@types/react':
-        specifier: ^18.3.12
-        version: 18.3.18
-      '@types/react-dom':
-        specifier: ^18.3.1
-        version: 18.3.5(@types/react@18.3.18)
-      vite:
-        specifier: ^6.1.1
-        version: 6.2.0(@types/node@22.13.11)(jiti@1.21.7)(terser@5.39.0)(tsx@4.19.2)(yaml@2.7.0)
-      wrangler:
-        specifier: ^4.4.0
-        version: 4.4.0(@cloudflare/workers-types@4.20250321.0)
-
-=======
->>>>>>> 7a5dfb02
   experiments/realtime-poc:
     dependencies:
       '@prisma/adapter-d1':
@@ -277,13 +141,8 @@
         specifier: ^6.4.1
         version: 6.4.1(prisma@6.4.1(typescript@5.7.3))(typescript@5.7.3)
       '@redwoodjs/sdk':
-<<<<<<< HEAD
-        specifier: 0.0.38
-        version: 0.0.38(@types/node@22.13.11)(kysely@0.27.5)(react-server-dom-webpack@19.0.0-rc-f2df5694-20240916(react-dom@19.0.0-rc-f2df5694-20240916(react@19.0.0-rc-f2df5694-20240916))(react@19.0.0-rc-f2df5694-20240916)(webpack@5.97.1(esbuild@0.24.2)))(vite@6.2.0(@types/node@22.13.11)(jiti@1.21.7)(terser@5.39.0)(tsx@4.19.2)(yaml@2.7.0))
-=======
         specifier: 0.0.39
-        version: 0.0.39(@types/node@22.13.11)(kysely@0.27.5)(react-server-dom-webpack@19.0.0-rc-f2df5694-20240916(react-dom@19.0.0-rc-f2df5694-20240916(react@19.0.0-rc-f2df5694-20240916))(react@19.0.0-rc-f2df5694-20240916)(webpack@5.97.1(esbuild@0.24.2)))(rollup@4.34.8)(vite@6.2.0(@types/node@22.13.11)(jiti@1.21.7)(terser@5.39.0)(tsx@4.19.2)(yaml@2.7.0))(workerd@1.20250320.0)
->>>>>>> 7a5dfb02
+        version: 0.0.39(@types/node@22.13.11)(kysely@0.27.5)(react-server-dom-webpack@19.0.0-rc-f2df5694-20240916(react-dom@19.0.0-rc-f2df5694-20240916(react@19.0.0-rc-f2df5694-20240916))(react@19.0.0-rc-f2df5694-20240916)(webpack@5.97.1(esbuild@0.24.2)))(vite@6.2.0(@types/node@22.13.11)(jiti@1.21.7)(terser@5.39.0)(tsx@4.19.2)(yaml@2.7.0))
       '@simplewebauthn/browser':
         specifier: ^13.1.0
         version: 13.1.0
@@ -328,40 +187,6 @@
         specifier: ^4.4.0
         version: 4.4.0(@cloudflare/workers-types@4.20250321.0)
 
-<<<<<<< HEAD
-  experiments/yt-dos:
-    dependencies:
-      '@redwoodjs/sdk':
-        specifier: 0.0.38
-        version: 0.0.38(@types/node@22.13.11)(kysely@0.27.5)(react-server-dom-webpack@19.0.0-rc-f2df5694-20240916(react-dom@19.0.0-rc-f2df5694-20240916(react@19.0.0-rc-f2df5694-20240916))(react@19.0.0-rc-f2df5694-20240916)(webpack@5.97.1))(vite@6.2.0(@types/node@22.13.11)(jiti@1.21.7)(terser@5.39.0)(tsx@4.19.2)(yaml@2.7.0))(workerd@1.20250320.0)
-      react:
-        specifier: 19.0.0-rc-f2df5694-20240916
-        version: 19.0.0-rc-f2df5694-20240916
-      react-dom:
-        specifier: 19.0.0-rc-f2df5694-20240916
-        version: 19.0.0-rc-f2df5694-20240916(react@19.0.0-rc-f2df5694-20240916)
-      react-server-dom-webpack:
-        specifier: 19.0.0-rc-f2df5694-20240916
-        version: 19.0.0-rc-f2df5694-20240916(react-dom@19.0.0-rc-f2df5694-20240916(react@19.0.0-rc-f2df5694-20240916))(react@19.0.0-rc-f2df5694-20240916)(webpack@5.97.1)
-    devDependencies:
-      '@types/node':
-        specifier: ^22.13.11
-        version: 22.13.11
-      '@types/react':
-        specifier: ^18.3.12
-        version: 18.3.18
-      '@types/react-dom':
-        specifier: ^18.3.1
-        version: 18.3.5(@types/react@18.3.18)
-      vite:
-        specifier: ^6.1.1
-        version: 6.2.0(@types/node@22.13.11)(jiti@1.21.7)(terser@5.39.0)(tsx@4.19.2)(yaml@2.7.0)
-      wrangler:
-        specifier: ^4.4.0
-        version: 4.4.0(@cloudflare/workers-types@4.20250321.0)
-
-=======
->>>>>>> 7a5dfb02
   experiments/zoomshare:
     dependencies:
       '@prisma/adapter-d1':
@@ -371,13 +196,8 @@
         specifier: ^6.4.1
         version: 6.4.1(prisma@6.4.1(typescript@5.7.3))(typescript@5.7.3)
       '@redwoodjs/sdk':
-<<<<<<< HEAD
-        specifier: 0.0.38
-        version: 0.0.38(@types/node@22.13.11)(kysely@0.27.5)(react-server-dom-webpack@19.0.0-rc-f2df5694-20240916(react-dom@19.0.0-rc-f2df5694-20240916(react@19.0.0-rc-f2df5694-20240916))(react@19.0.0-rc-f2df5694-20240916)(webpack@5.97.1))(vite@6.2.0(@types/node@22.13.11)(jiti@1.21.7)(terser@5.39.0)(tsx@4.19.2)(yaml@2.7.0))(workerd@1.20250320.0)
-=======
         specifier: 0.0.39
-        version: 0.0.39(@types/node@22.13.11)(kysely@0.27.5)(react-server-dom-webpack@19.0.0-rc-f2df5694-20240916(react-dom@19.0.0-rc-f2df5694-20240916(react@19.0.0-rc-f2df5694-20240916))(react@19.0.0-rc-f2df5694-20240916)(webpack@5.97.1))(rollup@4.34.8)(vite@6.2.0(@types/node@22.13.11)(jiti@1.21.7)(terser@5.39.0)(tsx@4.19.2)(yaml@2.7.0))(workerd@1.20250320.0)
->>>>>>> 7a5dfb02
+        version: 0.0.39(@types/node@22.13.11)(kysely@0.27.5)(react-server-dom-webpack@19.0.0-rc-f2df5694-20240916(react-dom@19.0.0-rc-f2df5694-20240916(react@19.0.0-rc-f2df5694-20240916))(react@19.0.0-rc-f2df5694-20240916)(webpack@5.97.1))(vite@6.2.0(@types/node@22.13.11)(jiti@1.21.7)(terser@5.39.0)(tsx@4.19.2)(yaml@2.7.0))(workerd@1.20250320.0)
       '@simplewebauthn/browser':
         specifier: ^13.1.0
         version: 13.1.0
@@ -579,13 +399,8 @@
   starters/drizzle:
     dependencies:
       '@redwoodjs/sdk':
-<<<<<<< HEAD
-        specifier: 0.0.38
-        version: 0.0.38(@types/node@22.13.11)(kysely@0.27.5)(react-server-dom-webpack@19.0.0-rc-f2df5694-20240916(react-dom@19.0.0-rc-f2df5694-20240916(react@19.0.0-rc-f2df5694-20240916))(react@19.0.0-rc-f2df5694-20240916)(webpack@5.97.1(esbuild@0.19.12)))(vite@6.2.0(@types/node@22.13.11)(jiti@1.21.7)(terser@5.39.0)(tsx@4.19.2)(yaml@2.7.0))
-=======
         specifier: 0.0.39
-        version: 0.0.39(@types/node@22.13.11)(kysely@0.27.5)(react-server-dom-webpack@19.0.0-rc-f2df5694-20240916(react-dom@19.0.0-rc-f2df5694-20240916(react@19.0.0-rc-f2df5694-20240916))(react@19.0.0-rc-f2df5694-20240916)(webpack@5.97.1(esbuild@0.19.12)))(rollup@4.34.8)(vite@6.2.0(@types/node@22.13.11)(jiti@1.21.7)(terser@5.39.0)(tsx@4.19.2)(yaml@2.7.0))(workerd@1.20250320.0)
->>>>>>> 7a5dfb02
+        version: 0.0.39(@types/node@22.13.11)(kysely@0.27.5)(react-server-dom-webpack@19.0.0-rc-f2df5694-20240916(react-dom@19.0.0-rc-f2df5694-20240916(react@19.0.0-rc-f2df5694-20240916))(react@19.0.0-rc-f2df5694-20240916)(webpack@5.97.1(esbuild@0.19.12)))(vite@6.2.0(@types/node@22.13.11)(jiti@1.21.7)(terser@5.39.0)(tsx@4.19.2)(yaml@2.7.0))
       dotenv:
         specifier: ^16.4.7
         version: 16.4.7
@@ -627,13 +442,8 @@
   starters/minimal:
     dependencies:
       '@redwoodjs/sdk':
-<<<<<<< HEAD
-        specifier: 0.0.38
-        version: 0.0.38(@types/node@22.13.11)(kysely@0.27.5)(react-server-dom-webpack@19.0.0-rc-f2df5694-20240916(react-dom@19.0.0-rc-f2df5694-20240916(react@19.0.0-rc-f2df5694-20240916))(react@19.0.0-rc-f2df5694-20240916)(webpack@5.97.1))(vite@6.2.0(@types/node@22.13.11)(jiti@1.21.7)(terser@5.39.0)(tsx@4.19.2)(yaml@2.7.0))(workerd@1.20250320.0)
-=======
         specifier: 0.0.39
-        version: 0.0.39(@types/node@22.13.11)(kysely@0.27.5)(react-server-dom-webpack@19.0.0-rc-f2df5694-20240916(react-dom@19.0.0-rc-f2df5694-20240916(react@19.0.0-rc-f2df5694-20240916))(react@19.0.0-rc-f2df5694-20240916)(webpack@5.97.1))(rollup@4.34.8)(vite@6.2.0(@types/node@22.13.11)(jiti@1.21.7)(terser@5.39.0)(tsx@4.19.2)(yaml@2.7.0))(workerd@1.20250320.0)
->>>>>>> 7a5dfb02
+        version: 0.0.39(@types/node@22.13.11)(kysely@0.27.5)(react-server-dom-webpack@19.0.0-rc-f2df5694-20240916(react-dom@19.0.0-rc-f2df5694-20240916(react@19.0.0-rc-f2df5694-20240916))(react@19.0.0-rc-f2df5694-20240916)(webpack@5.97.1))(vite@6.2.0(@types/node@22.13.11)(jiti@1.21.7)(terser@5.39.0)(tsx@4.19.2)(yaml@2.7.0))(workerd@1.20250320.0)
       react:
         specifier: 19.0.0-rc-f2df5694-20240916
         version: 19.0.0-rc-f2df5694-20240916
@@ -669,13 +479,8 @@
         specifier: ^6.4.1
         version: 6.4.1(prisma@6.4.1(typescript@5.7.3))(typescript@5.7.3)
       '@redwoodjs/sdk':
-<<<<<<< HEAD
-        specifier: 0.0.38
-        version: 0.0.38(@types/node@22.13.11)(kysely@0.27.5)(react-server-dom-webpack@19.0.0-rc-f2df5694-20240916(react-dom@19.0.0-rc-f2df5694-20240916(react@19.0.0-rc-f2df5694-20240916))(react@19.0.0-rc-f2df5694-20240916)(webpack@5.97.1))(vite@6.2.0(@types/node@22.13.11)(jiti@1.21.7)(terser@5.39.0)(tsx@4.19.2)(yaml@2.7.0))(workerd@1.20250320.0)
-=======
         specifier: 0.0.39
-        version: 0.0.39(@types/node@22.13.11)(kysely@0.27.5)(react-server-dom-webpack@19.0.0-rc-f2df5694-20240916(react-dom@19.0.0-rc-f2df5694-20240916(react@19.0.0-rc-f2df5694-20240916))(react@19.0.0-rc-f2df5694-20240916)(webpack@5.97.1))(rollup@4.34.8)(vite@6.2.0(@types/node@22.13.11)(jiti@1.21.7)(terser@5.39.0)(tsx@4.19.2)(yaml@2.7.0))(workerd@1.20250320.0)
->>>>>>> 7a5dfb02
+        version: 0.0.39(@types/node@22.13.11)(kysely@0.27.5)(react-server-dom-webpack@19.0.0-rc-f2df5694-20240916(react-dom@19.0.0-rc-f2df5694-20240916(react@19.0.0-rc-f2df5694-20240916))(react@19.0.0-rc-f2df5694-20240916)(webpack@5.97.1))(vite@6.2.0(@types/node@22.13.11)(jiti@1.21.7)(terser@5.39.0)(tsx@4.19.2)(yaml@2.7.0))(workerd@1.20250320.0)
       '@simplewebauthn/browser':
         specifier: ^13.1.0
         version: 13.1.0
@@ -720,13 +525,8 @@
         specifier: ^6.3.1
         version: 6.4.1(prisma@6.4.1(typescript@5.7.3))(typescript@5.7.3)
       '@redwoodjs/sdk':
-<<<<<<< HEAD
-        specifier: 0.0.38
-        version: 0.0.38(@types/node@22.13.11)(kysely@0.27.5)(react-server-dom-webpack@19.0.0-rc-f2df5694-20240916(react-dom@19.0.0-rc-f2df5694-20240916(react@19.0.0-rc-f2df5694-20240916))(react@19.0.0-rc-f2df5694-20240916)(webpack@5.97.1))(vite@6.2.0(@types/node@22.13.11)(jiti@1.21.7)(terser@5.39.0)(tsx@4.19.2)(yaml@2.7.0))(workerd@1.20250320.0)
-=======
         specifier: 0.0.39
-        version: 0.0.39(@types/node@22.13.11)(kysely@0.27.5)(react-server-dom-webpack@19.0.0-rc-f2df5694-20240916(react-dom@19.0.0-rc-f2df5694-20240916(react@19.0.0-rc-f2df5694-20240916))(react@19.0.0-rc-f2df5694-20240916)(webpack@5.97.1))(rollup@4.34.8)(vite@6.2.0(@types/node@22.13.11)(jiti@1.21.7)(terser@5.39.0)(tsx@4.19.2)(yaml@2.7.0))(workerd@1.20250320.0)
->>>>>>> 7a5dfb02
+        version: 0.0.39(@types/node@22.13.11)(kysely@0.27.5)(react-server-dom-webpack@19.0.0-rc-f2df5694-20240916(react-dom@19.0.0-rc-f2df5694-20240916(react@19.0.0-rc-f2df5694-20240916))(react@19.0.0-rc-f2df5694-20240916)(webpack@5.97.1))(vite@6.2.0(@types/node@22.13.11)(jiti@1.21.7)(terser@5.39.0)(tsx@4.19.2)(yaml@2.7.0))(workerd@1.20250320.0)
       react:
         specifier: 19.0.0-rc-f2df5694-20240916
         version: 19.0.0-rc-f2df5694-20240916
@@ -759,13 +559,8 @@
   starters/sessions:
     dependencies:
       '@redwoodjs/sdk':
-<<<<<<< HEAD
-        specifier: 0.0.38
-        version: 0.0.38(@types/node@22.13.11)(kysely@0.27.5)(react-server-dom-webpack@19.0.0-rc-f2df5694-20240916(react-dom@19.0.0-rc-f2df5694-20240916(react@19.0.0-rc-f2df5694-20240916))(react@19.0.0-rc-f2df5694-20240916)(webpack@5.97.1))(vite@6.2.0(@types/node@22.13.11)(jiti@1.21.7)(terser@5.39.0)(tsx@4.19.2)(yaml@2.7.0))(workerd@1.20250320.0)
-=======
         specifier: 0.0.39
-        version: 0.0.39(@types/node@22.13.11)(kysely@0.27.5)(react-server-dom-webpack@19.0.0-rc-f2df5694-20240916(react-dom@19.0.0-rc-f2df5694-20240916(react@19.0.0-rc-f2df5694-20240916))(react@19.0.0-rc-f2df5694-20240916)(webpack@5.97.1))(rollup@4.34.8)(vite@6.2.0(@types/node@22.13.11)(jiti@1.21.7)(terser@5.39.0)(tsx@4.19.2)(yaml@2.7.0))(workerd@1.20250320.0)
->>>>>>> 7a5dfb02
+        version: 0.0.39(@types/node@22.13.11)(kysely@0.27.5)(react-server-dom-webpack@19.0.0-rc-f2df5694-20240916(react-dom@19.0.0-rc-f2df5694-20240916(react@19.0.0-rc-f2df5694-20240916))(react@19.0.0-rc-f2df5694-20240916)(webpack@5.97.1))(vite@6.2.0(@types/node@22.13.11)(jiti@1.21.7)(terser@5.39.0)(tsx@4.19.2)(yaml@2.7.0))(workerd@1.20250320.0)
       react:
         specifier: 19.0.0-rc-f2df5694-20240916
         version: 19.0.0-rc-f2df5694-20240916
@@ -801,13 +596,8 @@
         specifier: ^6.4.1
         version: 6.4.1(prisma@6.4.1(typescript@5.7.3))(typescript@5.7.3)
       '@redwoodjs/sdk':
-<<<<<<< HEAD
-        specifier: 0.0.38
-        version: 0.0.38(@types/node@22.13.11)(kysely@0.27.5)(react-server-dom-webpack@19.0.0-rc-f2df5694-20240916(react-dom@19.0.0-rc-f2df5694-20240916(react@19.0.0-rc-f2df5694-20240916))(react@19.0.0-rc-f2df5694-20240916)(webpack@5.97.1))(vite@6.2.0(@types/node@22.13.11)(jiti@1.21.7)(terser@5.39.0)(tsx@4.19.2)(yaml@2.7.0))(workerd@1.20250320.0)
-=======
         specifier: 0.0.39
-        version: 0.0.39(@types/node@22.13.11)(kysely@0.27.5)(react-server-dom-webpack@19.0.0-rc-f2df5694-20240916(react-dom@19.0.0-rc-f2df5694-20240916(react@19.0.0-rc-f2df5694-20240916))(react@19.0.0-rc-f2df5694-20240916)(webpack@5.97.1))(rollup@4.34.8)(vite@6.2.0(@types/node@22.13.11)(jiti@1.21.7)(terser@5.39.0)(tsx@4.19.2)(yaml@2.7.0))(workerd@1.20250320.0)
->>>>>>> 7a5dfb02
+        version: 0.0.39(@types/node@22.13.11)(kysely@0.27.5)(react-server-dom-webpack@19.0.0-rc-f2df5694-20240916(react-dom@19.0.0-rc-f2df5694-20240916(react@19.0.0-rc-f2df5694-20240916))(react@19.0.0-rc-f2df5694-20240916)(webpack@5.97.1))(vite@6.2.0(@types/node@22.13.11)(jiti@1.21.7)(terser@5.39.0)(tsx@4.19.2)(yaml@2.7.0))(workerd@1.20250320.0)
       '@simplewebauthn/browser':
         specifier: ^13.1.0
         version: 13.1.0
@@ -7017,11 +6807,7 @@
       react-dom: 19.0.0-rc-f2df5694-20240916(react@19.0.0-rc-f2df5694-20240916)
       react-promise-suspense: 0.3.4
 
-<<<<<<< HEAD
-  '@redwoodjs/sdk@0.0.38(@types/node@22.13.11)(kysely@0.27.5)(react-server-dom-webpack@19.0.0-rc-f2df5694-20240916(react-dom@19.0.0-rc-f2df5694-20240916(react@19.0.0-rc-f2df5694-20240916))(react@19.0.0-rc-f2df5694-20240916)(webpack@5.97.1(esbuild@0.19.12)))(vite@6.2.0(@types/node@22.13.11)(jiti@1.21.7)(terser@5.39.0)(tsx@4.19.2)(yaml@2.7.0))':
-=======
-  '@redwoodjs/sdk@0.0.39(@types/node@22.13.11)(kysely@0.27.5)(react-server-dom-webpack@19.0.0-rc-f2df5694-20240916(react-dom@19.0.0-rc-f2df5694-20240916(react@19.0.0-rc-f2df5694-20240916))(react@19.0.0-rc-f2df5694-20240916)(webpack@5.97.1(esbuild@0.19.12)))(rollup@4.34.8)(vite@6.2.0(@types/node@22.13.11)(jiti@1.21.7)(terser@5.39.0)(tsx@4.19.2)(yaml@2.7.0))(workerd@1.20250320.0)':
->>>>>>> 7a5dfb02
+  '@redwoodjs/sdk@0.0.39(@types/node@22.13.11)(kysely@0.27.5)(react-server-dom-webpack@19.0.0-rc-f2df5694-20240916(react-dom@19.0.0-rc-f2df5694-20240916(react@19.0.0-rc-f2df5694-20240916))(react@19.0.0-rc-f2df5694-20240916)(webpack@5.97.1(esbuild@0.19.12)))(vite@6.2.0(@types/node@22.13.11)(jiti@1.21.7)(terser@5.39.0)(tsx@4.19.2)(yaml@2.7.0))':
     dependencies:
       '@cloudflare/vite-plugin': 0.1.15(vite@6.2.0(@types/node@22.13.11)(jiti@1.21.7)(terser@5.39.0)(tsx@4.19.2)(yaml@2.7.0))(workerd@1.20250320.0)(wrangler@4.4.0(@cloudflare/workers-types@4.20250321.0))
       '@cloudflare/workers-types': 4.20250321.0
@@ -7090,11 +6876,7 @@
       - utf-8-validate
       - workerd
 
-<<<<<<< HEAD
-  '@redwoodjs/sdk@0.0.38(@types/node@22.13.11)(kysely@0.27.5)(react-server-dom-webpack@19.0.0-rc-f2df5694-20240916(react-dom@19.0.0-rc-f2df5694-20240916(react@19.0.0-rc-f2df5694-20240916))(react@19.0.0-rc-f2df5694-20240916)(webpack@5.97.1(esbuild@0.24.2)))(vite@6.2.0(@types/node@22.13.11)(jiti@1.21.7)(terser@5.39.0)(tsx@4.19.2)(yaml@2.7.0))':
-=======
-  '@redwoodjs/sdk@0.0.39(@types/node@22.13.11)(kysely@0.27.5)(react-server-dom-webpack@19.0.0-rc-f2df5694-20240916(react-dom@19.0.0-rc-f2df5694-20240916(react@19.0.0-rc-f2df5694-20240916))(react@19.0.0-rc-f2df5694-20240916)(webpack@5.97.1(esbuild@0.24.2)))(rollup@4.34.8)(vite@6.2.0(@types/node@22.13.11)(jiti@1.21.7)(terser@5.39.0)(tsx@4.19.2)(yaml@2.7.0))(workerd@1.20250320.0)':
->>>>>>> 7a5dfb02
+  '@redwoodjs/sdk@0.0.39(@types/node@22.13.11)(kysely@0.27.5)(react-server-dom-webpack@19.0.0-rc-f2df5694-20240916(react-dom@19.0.0-rc-f2df5694-20240916(react@19.0.0-rc-f2df5694-20240916))(react@19.0.0-rc-f2df5694-20240916)(webpack@5.97.1(esbuild@0.24.2)))(vite@6.2.0(@types/node@22.13.11)(jiti@1.21.7)(terser@5.39.0)(tsx@4.19.2)(yaml@2.7.0))':
     dependencies:
       '@cloudflare/vite-plugin': 0.1.15(vite@6.2.0(@types/node@22.13.11)(jiti@1.21.7)(terser@5.39.0)(tsx@4.19.2)(yaml@2.7.0))(workerd@1.20250320.0)(wrangler@4.4.0(@cloudflare/workers-types@4.20250321.0))
       '@cloudflare/workers-types': 4.20250321.0
@@ -7163,11 +6945,7 @@
       - utf-8-validate
       - workerd
 
-<<<<<<< HEAD
-  '@redwoodjs/sdk@0.0.38(@types/node@22.13.11)(kysely@0.27.5)(react-server-dom-webpack@19.0.0-rc-f2df5694-20240916(react-dom@19.0.0-rc-f2df5694-20240916(react@19.0.0-rc-f2df5694-20240916))(react@19.0.0-rc-f2df5694-20240916)(webpack@5.97.1))(vite@6.2.0(@types/node@22.13.11)(jiti@1.21.7)(terser@5.39.0)(tsx@4.19.2)(yaml@2.7.0))(workerd@1.20250320.0)':
-=======
-  '@redwoodjs/sdk@0.0.39(@types/node@22.13.11)(kysely@0.27.5)(react-server-dom-webpack@19.0.0-rc-f2df5694-20240916(react-dom@19.0.0-rc-f2df5694-20240916(react@19.0.0-rc-f2df5694-20240916))(react@19.0.0-rc-f2df5694-20240916)(webpack@5.97.1))(rollup@4.34.8)(vite@6.2.0(@types/node@22.13.11)(jiti@1.21.7)(terser@5.39.0)(tsx@4.19.2)(yaml@2.7.0))(workerd@1.20250320.0)':
->>>>>>> 7a5dfb02
+  '@redwoodjs/sdk@0.0.39(@types/node@22.13.11)(kysely@0.27.5)(react-server-dom-webpack@19.0.0-rc-f2df5694-20240916(react-dom@19.0.0-rc-f2df5694-20240916(react@19.0.0-rc-f2df5694-20240916))(react@19.0.0-rc-f2df5694-20240916)(webpack@5.97.1))(vite@6.2.0(@types/node@22.13.11)(jiti@1.21.7)(terser@5.39.0)(tsx@4.19.2)(yaml@2.7.0))(workerd@1.20250320.0)':
     dependencies:
       '@cloudflare/vite-plugin': 0.1.15(vite@6.2.0(@types/node@22.13.11)(jiti@1.21.7)(terser@5.39.0)(tsx@4.19.2)(yaml@2.7.0))(workerd@1.20250320.0)(wrangler@4.4.0(@cloudflare/workers-types@4.20250321.0))
       '@cloudflare/workers-types': 4.20250321.0
