--- conflicted
+++ resolved
@@ -99,7 +99,6 @@
         specifier: ^3.105.1
         version: 3.107.3(@cloudflare/workers-types@4.20250109.0)
 
-<<<<<<< HEAD
   experiments/cutl:
     dependencies:
       '@cloudflare/workers-types':
@@ -305,8 +304,6 @@
         specifier: ^3.105.1
         version: 3.107.3(@cloudflare/workers-types@4.20250109.0)
 
-=======
->>>>>>> 638177b1
   reloaded:
     dependencies:
       '@cloudflare/vite-plugin':
