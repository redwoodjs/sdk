--- conflicted
+++ resolved
@@ -12,26 +12,19 @@
     dependencies:
       '@astrojs/starlight':
         specifier: ^0.32.0
-<<<<<<< HEAD
-        version: 0.32.0(astro@5.3.0(@types/node@22.13.4)(aws4fetch@1.0.20)(jiti@1.21.7)(rollup@4.34.8)(terser@5.39.0)(tsx@4.19.2)(typescript@5.7.3)(yaml@2.7.0))
-=======
         version: 0.32.0(astro@5.3.0(@types/node@22.13.5)(aws4fetch@1.0.20)(jiti@1.21.7)(rollup@4.34.8)(terser@5.39.0)(tsx@4.19.2)(typescript@5.7.3)(yaml@2.7.0))
->>>>>>> d89da2a5
       '@expressive-code/plugin-collapsible-sections':
         specifier: ^0.40.2
         version: 0.40.2
       '@expressive-code/plugin-line-numbers':
         specifier: ^0.40.2
         version: 0.40.2
-<<<<<<< HEAD
-=======
       '@fujocoded/expressive-code-caption':
         specifier: ^0.0.3
         version: 0.0.3(@expressive-code/core@0.40.2)
       '@fujocoded/expressive-code-output':
         specifier: ^0.0.1
         version: 0.0.1(@expressive-code/core@0.40.2)
->>>>>>> d89da2a5
       astro:
         specifier: ^5.1.5
         version: 5.3.0(@types/node@22.13.5)(aws4fetch@1.0.20)(jiti@1.21.7)(rollup@4.34.8)(terser@5.39.0)(tsx@4.19.2)(typescript@5.7.3)(yaml@2.7.0)
@@ -88,7 +81,7 @@
         version: 19.0.0-rc-f2df5694-20240916(react@19.0.0-rc-f2df5694-20240916)
       react-server-dom-webpack:
         specifier: 19.0.0-rc-f2df5694-20240916
-        version: 19.0.0-rc-f2df5694-20240916(react-dom@19.0.0-rc-f2df5694-20240916(react@19.0.0-rc-f2df5694-20240916))(react@19.0.0-rc-f2df5694-20240916)(webpack@5.97.1)
+        version: 19.0.0-rc-f2df5694-20240916(react-dom@19.0.0-rc-f2df5694-20240916(react@19.0.0-rc-f2df5694-20240916))(react@19.0.0-rc-f2df5694-20240916)(webpack@5.97.1(esbuild@0.17.19))
       react-to-print:
         specifier: ^3.0.4
         version: 3.0.5(react@19.0.0-rc-f2df5694-20240916)
@@ -392,7 +385,7 @@
         version: 19.0.0
       react-server-dom-webpack:
         specifier: 19.0.0-rc-f2df5694-20240916
-        version: 19.0.0-rc-f2df5694-20240916(react-dom@19.0.0-rc-f2df5694-20240916(react@19.0.0-rc-f2df5694-20240916))(react@19.0.0-rc-f2df5694-20240916)(webpack@5.97.1(esbuild@0.17.19))
+        version: 19.0.0-rc-f2df5694-20240916(react-dom@19.0.0-rc-f2df5694-20240916(react@19.0.0-rc-f2df5694-20240916))(react@19.0.0-rc-f2df5694-20240916)(webpack@5.97.1)
       rsc-html-stream:
         specifier: ^0.0.3
         version: 0.0.3
