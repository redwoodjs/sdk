--- conflicted
+++ resolved
@@ -187,13 +187,8 @@
   starters/minimal:
     dependencies:
       rwsdk:
-<<<<<<< HEAD
-        specifier: 0.0.85-test.20250531052225
-        version: 0.0.85-test.20250531052225(typescript@5.8.3)(vite@6.3.3(@types/node@22.14.0)(jiti@2.4.2)(terser@5.39.0)(tsx@4.19.4)(yaml@2.7.0))(webpack@5.97.1)
-=======
         specifier: 0.0.87
         version: 0.0.87(typescript@5.8.3)(vite@6.3.3(@types/node@22.14.0)(jiti@2.4.2)(terser@5.39.0)(tsx@4.19.4)(yaml@2.7.0))(webpack@5.97.1)
->>>>>>> fbdd51a0
     devDependencies:
       '@types/node':
         specifier: ^22.14.0
@@ -229,13 +224,8 @@
         specifier: ^13.1.1
         version: 13.1.1
       rwsdk:
-<<<<<<< HEAD
-        specifier: 0.0.85-test.20250531052225
-        version: 0.0.85-test.20250531052225(typescript@5.8.3)(vite@6.3.3(@types/node@22.14.0)(jiti@2.4.2)(terser@5.39.0)(tsx@4.19.4)(yaml@2.7.0))(webpack@5.97.1)
-=======
-        specifier: 0.0.87
-        version: 0.0.87(typescript@5.8.3)(vite@6.3.3(@types/node@22.14.0)(jiti@2.4.2)(terser@5.39.0)(tsx@4.19.4)(yaml@2.7.0))(webpack@5.97.1)
->>>>>>> fbdd51a0
+        specifier: 0.0.85
+        version: 0.0.85(rollup@4.40.0)(typescript@5.8.3)(vite@6.3.3(@types/node@22.14.0)(jiti@2.4.2)(terser@5.39.0)(tsx@4.19.4)(yaml@2.7.0))(webpack@5.97.1)(workerd@1.20250508.0)
     devDependencies:
       '@types/node':
         specifier: ^22.14.0
@@ -3507,13 +3497,14 @@
   run-parallel@1.2.0:
     resolution: {integrity: sha512-5l4VyZR86LZ/lDxZTR6jqL8AFE2S0IFLMP26AbjsLVADxHdhB/c0GUsH+y39UfCi3dzz8OlQuPmnaJOMoDHQBA==}
 
-<<<<<<< HEAD
-  rwsdk@0.0.85-test.20250531052225:
-    resolution: {integrity: sha512-IrN2XgjCQ0jSXm3MDc6A2OoCo02hgrcTGlEJO6HLfPf658Hljzuq0Bljes33btiaBwKhCNRdgBrDMAIfdQEE1A==}
-=======
+  rwsdk@0.0.85:
+    resolution: {integrity: sha512-JARTewKaQtQRJ1HCHvSW3MmBvAQ3gqYVliXJ2fzCkB2V2Zv5C+W/wv7l33V1YxXrFBuCWtHsvfhJskEWvRV4cA==}
+    hasBin: true
+    peerDependencies:
+      vite: ^6.2.6
+
   rwsdk@0.0.87:
     resolution: {integrity: sha512-A+L2gut2n5a9FWljx0dX5vNsBqMU4l6qd0hzCypCuoPLDG1KUgrOXYWD1xiXaRfbLDYnbYFfdmB8zKui5RD8Sw==}
->>>>>>> fbdd51a0
     hasBin: true
     peerDependencies:
       vite: ^6.2.6
@@ -8217,11 +8208,7 @@
     dependencies:
       queue-microtask: 1.2.3
 
-<<<<<<< HEAD
-  rwsdk@0.0.85-test.20250531052225(typescript@5.8.3)(vite@6.3.3(@types/node@22.14.0)(jiti@2.4.2)(terser@5.39.0)(tsx@4.19.4)(yaml@2.7.0))(webpack@5.97.1):
-=======
-  rwsdk@0.0.87(typescript@5.8.3)(vite@6.3.3(@types/node@22.14.0)(jiti@2.4.2)(terser@5.39.0)(tsx@4.19.4)(yaml@2.7.0))(webpack@5.97.1):
->>>>>>> fbdd51a0
+  rwsdk@0.0.85(rollup@4.40.0)(typescript@5.8.3)(vite@6.3.3(@types/node@22.14.0)(jiti@2.4.2)(terser@5.39.0)(tsx@4.19.4)(yaml@2.7.0))(webpack@5.97.1)(workerd@1.20250508.0):
     dependencies:
       '@cloudflare/vite-plugin': 0.0.0-1bae8618b(rollup@4.40.0)(vite@6.3.3(@types/node@22.14.0)(jiti@2.4.2)(terser@5.39.0)(tsx@4.19.4)(yaml@2.7.0))(workerd@1.20250508.0)(wrangler@4.16.0(@cloudflare/workers-types@4.20250407.0))
       '@cloudflare/workers-types': 4.20250407.0
@@ -8266,6 +8253,51 @@
       - webpack
       - workerd
 
+  rwsdk@0.0.87(typescript@5.8.3)(vite@6.3.3(@types/node@22.14.0)(jiti@2.4.2)(terser@5.39.0)(tsx@4.19.4)(yaml@2.7.0))(webpack@5.97.1):
+    dependencies:
+      '@cloudflare/vite-plugin': 0.0.0-1bae8618b(rollup@4.40.0)(vite@6.3.3(@types/node@22.14.0)(jiti@2.4.2)(terser@5.39.0)(tsx@4.19.4)(yaml@2.7.0))(workerd@1.20250508.0)(wrangler@4.16.0(@cloudflare/workers-types@4.20250407.0))
+      '@cloudflare/workers-types': 4.20250407.0
+      '@puppeteer/browsers': 2.10.1
+      '@types/fs-extra': 11.0.4
+      '@types/react': 19.1.2
+      '@types/react-dom': 19.1.2(@types/react@19.1.2)
+      '@types/react-is': 19.0.0
+      '@vitejs/plugin-react': 4.3.4(vite@6.3.3(@types/node@22.14.0)(jiti@2.4.2)(terser@5.39.0)(tsx@4.19.4)(yaml@2.7.0))
+      debug: 4.4.0
+      enhanced-resolve: 5.18.1
+      eventsource-parser: 3.0.0
+      execa: 9.5.2
+      fs-extra: 11.3.0
+      glob: 11.0.1
+      ignore: 7.0.4
+      jsonc-parser: 3.3.1
+      lodash: 4.17.21
+      magic-string: 0.30.17
+      miniflare: 4.20250508.3
+      picocolors: 1.1.1
+      puppeteer-core: 22.15.0
+      react: 19.2.0-canary-39cad7af-20250411
+      react-dom: 19.2.0-canary-39cad7af-20250411(react@19.2.0-canary-39cad7af-20250411)
+      react-is: 19.0.0
+      react-server-dom-webpack: 19.2.0-canary-39cad7af-20250411(react-dom@19.2.0-canary-39cad7af-20250411(react@19.2.0-canary-39cad7af-20250411))(react@19.2.0-canary-39cad7af-20250411)(webpack@5.97.1)
+      rsc-html-stream: 0.0.6
+      tmp-promise: 3.0.3
+      ts-morph: 25.0.1
+      unique-names-generator: 4.7.1
+      vibe-rules: 0.2.31
+      vite: 6.3.3(@types/node@22.14.0)(jiti@2.4.2)(terser@5.39.0)(tsx@4.19.4)(yaml@2.7.0)
+      vite-tsconfig-paths: 5.1.4(typescript@5.8.3)(vite@6.3.3(@types/node@22.14.0)(jiti@2.4.2)(terser@5.39.0)(tsx@4.19.4)(yaml@2.7.0))
+      wrangler: 4.16.0(@cloudflare/workers-types@4.20250407.0)
+    transitivePeerDependencies:
+      - bare-buffer
+      - bufferutil
+      - rollup
+      - supports-color
+      - typescript
+      - utf-8-validate
+      - webpack
+      - workerd
+
   safe-buffer@5.2.1: {}
 
   sax@1.4.1: {}
