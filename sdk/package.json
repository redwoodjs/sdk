--- conflicted
+++ resolved
@@ -1,10 +1,6 @@
 {
   "name": "rwsdk",
-<<<<<<< HEAD
-  "version": "0.1.0-alpha.17-test.20250619030106",
-=======
   "version": "0.1.0-alpha.18",
->>>>>>> d6e0e14c
   "description": "Build fast, server-driven webapps on Cloudflare with SSR, RSC, and realtime",
   "type": "module",
   "bin": {
