{
  "name": "rwsdk",
<<<<<<< HEAD
  "version": "0.1.39",
=======
  "version": "0.2.0-alpha.18",
>>>>>>> c52e2a1a
  "description": "Build fast, server-driven webapps on Cloudflare with SSR, RSC, and realtime",
  "type": "module",
  "bin": {
    "rw-scripts": "./bin/rw-scripts.mjs",
    "rwsync": "./bin/rwsync"
  },
  "files": [
    "./README.md",
    "./dist",
    "./bin"
  ],
  "scripts": {
    "build": "tsc --build --clean && tsc",
    "release": "./scripts/release.sh",
    "test": "vitest --run",
    "debug:sync": "tsx ./src/scripts/debug-sync.mts",
    "smoke-test": "tsx ./src/scripts/smoke-test.mts"
  },
  "exports": {
    "./vite": {
      "default": "./dist/vite/index.mjs",
      "types": "./dist/vite/index.d.mts"
    },
    "./worker": {
      "react-server": "./dist/runtime/entries/worker.js",
      "types": "./dist/runtime/entries/worker.d.ts",
      "default": "./dist/runtime/entries/react-server-only.js"
    },
    "./client": {
      "react-server": "./dist/runtime/entries/no-react-server.js",
      "workerd": "./dist/runtime/entries/clientSSR.js",
      "types": "./dist/runtime/entries/client.d.ts",
      "default": "./dist/runtime/entries/client.js"
    },
    "./__ssr": {
      "react-server": "./dist/runtime/entries/no-react-server.js",
      "types": "./dist/runtime/entries/ssr.d.ts",
      "default": "./dist/runtime/entries/ssr.js"
    },
    "./__ssr_bridge": {
      "react-server": "./dist/runtime/entries/no-react-server.js",
      "types": "./dist/runtime/ssrBridge.d.ts",
      "default": "./dist/runtime/ssrBridge.js"
    },
    "./router": {
      "types": "./dist/runtime/entries/router.d.ts",
      "default": "./dist/runtime/entries/router.js"
    },
    "./auth": {
      "types": "./dist/runtime/entries/auth.d.ts",
      "default": "./dist/runtime/entries/auth.js"
    },
    "./db": {
      "types": "./dist/runtime/lib/db/index.d.ts",
      "default": "./dist/runtime/lib/db/index.js"
    },
    "./debug": {
      "types": "./dist/runtime/lib/debug.d.ts",
      "default": "./dist/runtime/lib/debug.js"
    },
    "./constants": {
      "types": "./dist/runtime/constants.d.ts",
      "default": "./dist/runtime/constants.js"
    },
    "./turnstile": {
      "types": "./dist/runtime/lib/turnstile/turnstile.d.ts",
      "default": "./dist/runtime/lib/turnstile/turnstile.js"
    },
    "./llms": {
      "types": "./dist/llms/index.d.ts",
      "default": "./dist/llms/index.js"
    },
    "./realtime/worker": {
      "types": "./dist/runtime/lib/realtime/worker.d.ts",
      "default": "./dist/runtime/lib/realtime/worker.js"
    },
    "./realtime/client": {
      "types": "./dist/runtime/lib/realtime/client.d.ts",
      "default": "./dist/runtime/lib/realtime/client.js"
    },
    "./realtime/durableObject": {
      "types": "./dist/runtime/lib/realtime/durableObject.d.ts",
      "default": "./dist/runtime/lib/realtime/durableObject.js"
    }
  },
  "keywords": [
    "rwsdk",
    "redwoodsdk",
    "redwoodjs",
    "redwood",
    "react",
    "server components",
    "sdk",
    "toolkit",
    "starter-kit",
    "typescript",
    "vite",
    "react",
    "jsx",
    "react-server-components",
    "rsc",
    "cloudflare",
    "cloudflare-workers",
    "durable-objects",
    "edge",
    "serverless",
    "webapp",
    "fullstack"
  ],
  "repository": {
    "type": "git",
    "url": "https://github.com/redwoodjs/sdk",
    "directory": "sdk"
  },
  "author": "RedwoodSDK <peter@redwoodjs.com>",
  "license": "MIT",
  "dependencies": {
    "@ast-grep/napi": "^0.38.5",
    "@cloudflare/vite-plugin": "1.7.4",
    "@cloudflare/workers-types": "^4.20250407.0",
    "@puppeteer/browsers": "^2.8.0",
    "@types/fs-extra": "^11.0.4",
    "@types/react": "^19.1.2",
    "@types/react-dom": "^19.1.2",
    "@types/react-is": "^19.0.0",
    "@vitejs/plugin-react": "^4.3.4",
    "chokidar": "^3.6.0",
    "debug": "^4.4.0",
    "enhanced-resolve": "^5.18.1",
    "eventsource-parser": "^3.0.0",
    "execa": "^9.5.2",
    "fs-extra": "^11.3.0",
    "glob": "^11.0.1",
    "ignore": "^7.0.4",
    "jsonc-parser": "^3.3.1",
    "kysely": "^0.28.2",
    "kysely-do": "^0.0.1-rc.1",
    "lodash": "^4.17.21",
    "magic-string": "^0.30.17",
    "miniflare": "^4.20250405.0",
    "picocolors": "^1.1.1",
    "proper-lockfile": "^4.1.2",
    "puppeteer-core": "^22.8.1",
    "react-is": "^19.0.0",
    "rsc-html-stream": "^0.0.6",
    "tmp-promise": "^3.0.3",
    "ts-morph": "^25.0.1",
    "unique-names-generator": "^4.7.1",
    "vibe-rules": "^0.2.31",
    "vite-tsconfig-paths": "^5.1.4",
    "wrangler": "^4.20.5"
  },
  "peerDependencies": {
    "react": ">=19.2.0-0 <20",
    "react-dom": ">=19.2.0-0 <20",
    "react-server-dom-webpack": ">=19.2.0-0 <20",
    "vite": "^6.2.6"
  },
  "optionalDependencies": {
    "react": "19.2.0-canary-39cad7af-20250411",
    "react-dom": "19.2.0-canary-39cad7af-20250411",
    "react-server-dom-webpack": "19.2.0-canary-39cad7af-20250411"
  },
  "peerDependenciesMeta": {
    "react": {
      "optional": true
    },
    "react-dom": {
      "optional": true
    },
    "react-server-dom-webpack": {
      "optional": true
    }
  },
  "packageManager": "pnpm@9.14.4+sha512.c8180b3fbe4e4bca02c94234717896b5529740a6cbadf19fa78254270403ea2f27d4e1d46a08a0f56c89b63dc8ebfd3ee53326da720273794e6200fcf0d184ab",
  "devDependencies": {
    "@types/debug": "^4.1.12",
    "@types/js-beautify": "^1.14.3",
    "@types/lodash": "^4.17.16",
    "@types/node": "^22.14.0",
    "@types/proper-lockfile": "^4.1.4",
    "js-beautify": "^1.15.4",
    "semver": "^7.7.1",
    "tsx": "^4.19.4",
    "typescript": "^5.8.3",
    "vitest": "^3.1.1"
  }
}<|MERGE_RESOLUTION|>--- conflicted
+++ resolved
@@ -1,10 +1,6 @@
 {
   "name": "rwsdk",
-<<<<<<< HEAD
-  "version": "0.1.39",
-=======
   "version": "0.2.0-alpha.18",
->>>>>>> c52e2a1a
   "description": "Build fast, server-driven webapps on Cloudflare with SSR, RSC, and realtime",
   "type": "module",
   "bin": {
