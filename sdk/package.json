{
  "name": "rwsdk",
<<<<<<< HEAD
  "version": "0.0.85-test.20250602012651",
=======
  "version": "0.0.87",
>>>>>>> fbdd51a0
  "description": "Build fast, server-driven webapps on Cloudflare with SSR, RSC, and realtime",
  "type": "module",
  "bin": {
    "rw-scripts": "./bin/rw-scripts.mjs"
  },
  "files": [
    "./README.md",
    "./dist",
    "./vendor/dist"
  ],
  "scripts": {
    "build": "pnpm build:src && pnpm build:vendor",
    "build:src": "tsc --build --clean && tsc",
    "build:vendor": "node ./dist/scripts/build-vendor-bundles.mjs",
    "clean:vendor": "rm -rf ./vendor/dist",
    "release": "./scripts/release.sh",
    "test": "vitest --run",
    "debug:sync": "tsx ./src/scripts/debug-sync.mts",
    "smoke-test": "tsx ./src/scripts/smoke-test.mts"
  },
  "exports": {
    "./vite": {
      "default": "./dist/vite/index.mjs",
      "types": "./dist/vite/index.d.mts"
    },
    "./worker": {
      "react-server": "./dist/runtime/entries/worker.js",
      "default": "./dist/runtime/entries/react-server-only.js",
      "types": "./dist/runtime/entries/worker.d.ts"
    },
    "./client": {
      "react-server": "./dist/runtime/entries/no-react-server.js",
      "default": "./dist/runtime/entries/client.js",
      "types": "./dist/runtime/entries/client.d.ts"
    },
    "./__ssr": {
      "react-server": "./dist/runtime/entries/no-react-server.js",
      "default": "./dist/runtime/entries/ssr.js",
      "types": "./dist/runtime/entries/ssr.d.ts"
    },
    "./__ssr_bridge": {
      "react-server": "./dist/runtime/entries/no-react-server.js",
      "default": "./dist/runtime/ssrBridge.js",
      "types": "./dist/runtime/ssrBridge.d.ts"
    },
    "./router": {
      "default": "./dist/runtime/entries/router.js",
      "types": "./dist/runtime/entries/router.d.ts"
    },
    "./auth": {
      "default": "./dist/runtime/entries/auth.js",
      "types": "./dist/runtime/entries/auth.d.ts"
    },
    "./constants": {
      "default": "./dist/runtime/constants.js",
      "types": "./dist/runtime/constants.d.ts"
    },
    "./turnstile": {
      "default": "./dist/runtime/lib/turnstile/turnstile.js",
      "types": "./dist/runtime/lib/turnstile/turnstile.d.ts"
    },
    "./llms": {
      "default": "./dist/llms/index.js",
      "types": "./dist/llms/index.d.ts"
    },
    "./realtime/worker": {
      "default": "./dist/runtime/lib/realtime/worker.js",
      "types": "./dist/runtime/lib/realtime/worker.d.ts"
    },
    "./realtime/client": {
      "default": "./dist/runtime/lib/realtime/client.js",
      "types": "./dist/runtime/lib/realtime/client.d.ts"
    },
    "./realtime/durableObject": {
      "default": "./dist/runtime/lib/realtime/durableObject.js",
      "types": "./dist/runtime/lib/realtime/durableObject.d.ts"
    }
  },
  "keywords": [
    "rwsdk",
    "redwoodsdk",
    "redwoodjs",
    "redwood",
    "react",
    "server components",
    "sdk",
    "toolkit",
    "starter-kit",
    "typescript",
    "vite",
    "react",
    "jsx",
    "react-server-components",
    "rsc",
    "cloudflare",
    "cloudflare-workers",
    "durable-objects",
    "edge",
    "serverless",
    "webapp",
    "fullstack"
  ],
  "repository": {
    "type": "git",
    "url": "https://github.com/redwoodjs/sdk",
    "directory": "sdk"
  },
  "author": "RedwoodSDK <peter@redwoodjs.com>",
  "license": "MIT",
  "dependencies": {
    "@cloudflare/vite-plugin": "0.0.0-1bae8618b",
    "@cloudflare/workers-types": "^4.20250407.0",
    "@puppeteer/browsers": "^2.8.0",
    "@types/fs-extra": "^11.0.4",
    "@types/react": "^19.1.2",
    "@types/react-dom": "^19.1.2",
    "@types/react-is": "^19.0.0",
    "@vitejs/plugin-react": "^4.3.4",
    "debug": "^4.4.0",
    "enhanced-resolve": "^5.18.1",
    "eventsource-parser": "^3.0.0",
    "execa": "^9.5.2",
    "fs-extra": "^11.3.0",
    "glob": "^11.0.1",
    "ignore": "^7.0.4",
    "jsonc-parser": "^3.3.1",
    "lodash": "^4.17.21",
    "magic-string": "^0.30.17",
    "miniflare": "^4.20250405.0",
    "picocolors": "^1.1.1",
    "puppeteer-core": "^22.8.1",
    "react": "19.2.0-canary-39cad7af-20250411",
    "react-dom": "19.2.0-canary-39cad7af-20250411",
    "react-is": "^19.0.0",
    "react-server-dom-webpack": "19.2.0-canary-39cad7af-20250411",
    "rsc-html-stream": "^0.0.6",
    "tmp-promise": "^3.0.3",
    "ts-morph": "^25.0.1",
    "unique-names-generator": "^4.7.1",
    "vibe-rules": "^0.2.31",
    "vite-tsconfig-paths": "^5.1.4",
    "wrangler": "^4.16.0"
  },
  "peerDependencies": {
    "vite": "^6.2.6"
  },
  "packageManager": "pnpm@9.14.4+sha512.c8180b3fbe4e4bca02c94234717896b5529740a6cbadf19fa78254270403ea2f27d4e1d46a08a0f56c89b63dc8ebfd3ee53326da720273794e6200fcf0d184ab",
  "devDependencies": {
    "@types/debug": "^4.1.12",
    "@types/lodash": "^4.17.16",
    "@types/node": "^22.14.0",
    "semver": "^7.7.1",
    "tsx": "^4.19.4",
    "typescript": "^5.8.3",
    "vitest": "^3.1.1"
  }
}<|MERGE_RESOLUTION|>--- conflicted
+++ resolved
@@ -1,10 +1,6 @@
 {
   "name": "rwsdk",
-<<<<<<< HEAD
-  "version": "0.0.85-test.20250602012651",
-=======
   "version": "0.0.87",
->>>>>>> fbdd51a0
   "description": "Build fast, server-driven webapps on Cloudflare with SSR, RSC, and realtime",
   "type": "module",
   "bin": {
