{
  "name": "rwsdk",
  "version": "1.0.0-beta.9",
  "description": "Build fast, server-driven webapps on Cloudflare with SSR, RSC, and realtime",
  "type": "module",
  "bin": {
    "rw-scripts": "./bin/rw-scripts.mjs",
    "rwsdk": "./bin/rw-scripts.mjs",
    "rwsync": "./bin/rwsync"
  },
  "files": [
    "./README.md",
    "./dist",
    "./bin"
  ],
  "scripts": {
    "build": "tsc --build --clean && tsc",
    "release": "./scripts/release.sh",
    "test": "vitest --run",
    "debug:sync": "tsx ./src/scripts/debug-sync.mts",
    "smoke-test": "tsx ./src/scripts/smoke-test.mts"
  },
  "exports": {
    "./vite": {
      "default": "./dist/vite/index.mjs",
      "types": "./dist/vite/index.d.mts"
    },
    "./worker": {
      "react-server": "./dist/runtime/entries/worker.js",
      "types": "./dist/runtime/entries/worker.d.ts",
      "default": "./dist/runtime/entries/react-server-only.js"
    },
    "./client": {
      "react-server": "./dist/runtime/entries/no-react-server.js",
      "workerd": "./dist/runtime/entries/clientSSR.js",
      "types": "./dist/runtime/entries/client.d.ts",
      "default": "./dist/runtime/entries/client.js"
    },
    "./__ssr": {
      "react-server": "./dist/runtime/entries/no-react-server.js",
      "types": "./dist/runtime/entries/ssr.d.ts",
      "default": "./dist/runtime/entries/ssr.js"
    },
    "./__ssr_bridge": {
      "react-server": "./dist/runtime/entries/no-react-server.js",
      "types": "./dist/runtime/ssrBridge.d.ts",
      "default": "./dist/runtime/ssrBridge.js"
    },
    "./__vendor_client_barrel": {
      "default": "./dist/__intermediate_builds/rwsdk-vendor-client-barrel.js"
    },
    "./__vendor_server_barrel": {
      "default": "./dist/__intermediate_builds/rwsdk-vendor-server-barrel.js"
    },
    "./router": {
      "types": "./dist/runtime/entries/router.d.ts",
      "default": "./dist/runtime/entries/router.js"
    },
    "./auth": {
      "types": "./dist/runtime/entries/auth.d.ts",
      "default": "./dist/runtime/entries/auth.js"
    },
    "./e2e": {
      "types": "./dist/lib/e2e/index.d.mts",
      "default": "./dist/lib/e2e/index.mjs"
    },
    "./e2e/setup": {
      "types": "./dist/lib/e2e/setup.d.mts",
      "default": "./dist/lib/e2e/setup.mjs"
    },
    "./db": {
      "types": "./dist/runtime/lib/db/index.d.ts",
      "default": "./dist/runtime/lib/db/index.js"
    },
    "./debug": {
      "types": "./dist/runtime/lib/debug.d.ts",
      "default": "./dist/runtime/lib/debug.js"
    },
    "./constants": {
      "types": "./dist/runtime/constants.d.ts",
      "default": "./dist/runtime/constants.js"
    },
    "./turnstile": {
      "types": "./dist/runtime/lib/turnstile/turnstile.d.ts",
      "default": "./dist/runtime/lib/turnstile/turnstile.js"
    },
    "./llms": {
      "types": "./dist/llms/index.d.ts",
      "default": "./dist/llms/index.js"
    },
    "./realtime/worker": {
      "types": "./dist/runtime/lib/realtime/worker.d.ts",
      "default": "./dist/runtime/lib/realtime/worker.js"
    },
    "./realtime/client": {
      "types": "./dist/runtime/lib/realtime/client.d.ts",
      "default": "./dist/runtime/lib/realtime/client.js"
    },
    "./realtime/durableObject": {
      "types": "./dist/runtime/lib/realtime/durableObject.d.ts",
      "default": "./dist/runtime/lib/realtime/durableObject.js"
    }
  },
  "keywords": [
    "rwsdk",
    "redwoodsdk",
    "redwoodjs",
    "redwood",
    "react",
    "server components",
    "sdk",
    "toolkit",
    "starter-kit",
    "typescript",
    "vite",
    "react",
    "jsx",
    "react-server-components",
    "rsc",
    "cloudflare",
    "cloudflare-workers",
    "durable-objects",
    "edge",
    "serverless",
    "webapp",
    "fullstack"
  ],
  "repository": {
    "type": "git",
    "url": "https://github.com/redwoodjs/sdk",
    "directory": "sdk"
  },
  "author": "RedwoodSDK <peter@redwoodjs.com>",
  "license": "MIT",
  "dependencies": {
    "@ast-grep/napi": "~0.39.0",
    "@cloudflare/workers-types": "~4.20250924.0",
    "@mdx-js/mdx": "~3.1.1",
    "@puppeteer/browsers": "~2.10.0",
    "@types/decompress": "~4.2.7",
    "@types/fs-extra": "~11.0.4",
    "@types/react": "~19.1.2",
    "@types/react-dom": "~19.1.2",
    "@types/react-is": "~19.0.0",
    "@vitejs/plugin-react": "~5.0.0",
    "chokidar": "~4.0.0",
    "debug": "~4.4.0",
    "decompress": "~4.2.1",
    "enhanced-resolve": "~5.18.1",
    "eventsource-parser": "~3.0.0",
    "execa": "~9.6.0",
    "find-up": "~8.0.0",
    "fs-extra": "~11.3.0",
    "get-port": "^7.1.0",
    "glob": "~11.0.1",
    "ignore": "~7.0.4",
    "jsonc-parser": "~3.3.1",
    "kysely": "~0.28.2",
    "kysely-do": "~0.0.1-rc.1",
    "lodash": "~4.17.21",
    "magic-string": "~0.30.17",
    "picocolors": "~1.1.1",
    "proper-lockfile": "~4.1.2",
    "puppeteer-core": "~24.22.0",
    "react-is": "~19.1.0",
    "rsc-html-stream": "~0.0.6",
    "tmp-promise": "~3.0.3",
    "ts-morph": "~27.0.0",
    "unique-names-generator": "~4.7.1",
    "vibe-rules": "~0.3.0",
<<<<<<< HEAD
    "vite-tsconfig-paths": "~5.1.4",
    "decompress": "~4.2.1",
    "@types/glob": "^8.1.0"
=======
    "vite-tsconfig-paths": "~5.1.4"
>>>>>>> dd6ba41c
  },
  "peerDependencies": {
    "@cloudflare/vite-plugin": "^1.12.4",
    "react": ">=19.2.0-canary-3fb190f7-20250908 <20.0.0",
    "react-dom": ">=19.2.0-canary-3fb190f7-20250908 <20.0.0",
    "react-server-dom-webpack": ">=19.2.0-canary-3fb190f7-20250908 <20.0.0",
    "vite": "^6.2.6 || 7.x",
    "wrangler": "^4.35.0"
  },
  "packageManager": "pnpm@10.0.0+sha512.b8fef5494bd3fe4cbd4edabd0745df2ee5be3e4b0b8b08fa643aa3e4c6702ccc0f00d68fa8a8c9858a735a0032485a44990ed2810526c875e416f001b17df12b",
  "devDependencies": {
    "@cloudflare/vite-plugin": "1.13.3",
    "@types/debug": "~4.1.12",
    "@types/js-beautify": "~1.14.3",
    "@types/lodash": "~4.17.16",
    "@types/node": "~24.5.2",
    "@types/proper-lockfile": "~4.1.4",
    "js-beautify": "~1.15.4",
    "semver": "~7.7.1",
    "tsx": "~4.20.0",
    "typescript": "~5.9.0",
<<<<<<< HEAD
    "vite": "7.1.6",
    "vitest": "~3.2.0",
    "glob": "^11.0.0"
=======
    "vite": "~7.1.9",
    "vitest": "~3.2.0"
>>>>>>> dd6ba41c
  }
}<|MERGE_RESOLUTION|>--- conflicted
+++ resolved
@@ -168,13 +168,8 @@
     "ts-morph": "~27.0.0",
     "unique-names-generator": "~4.7.1",
     "vibe-rules": "~0.3.0",
-<<<<<<< HEAD
     "vite-tsconfig-paths": "~5.1.4",
-    "decompress": "~4.2.1",
     "@types/glob": "^8.1.0"
-=======
-    "vite-tsconfig-paths": "~5.1.4"
->>>>>>> dd6ba41c
   },
   "peerDependencies": {
     "@cloudflare/vite-plugin": "^1.12.4",
@@ -196,13 +191,7 @@
     "semver": "~7.7.1",
     "tsx": "~4.20.0",
     "typescript": "~5.9.0",
-<<<<<<< HEAD
-    "vite": "7.1.6",
-    "vitest": "~3.2.0",
-    "glob": "^11.0.0"
-=======
     "vite": "~7.1.9",
     "vitest": "~3.2.0"
->>>>>>> dd6ba41c
   }
 }