{
  "name": "rwsdk",
<<<<<<< HEAD
  "version": "0.0.82-test.20250513045050",
=======
  "version": "0.0.83",
>>>>>>> 1ef2864f
  "description": "Build fast, server-driven webapps on Cloudflare with SSR, RSC, and realtime",
  "type": "module",
  "bin": {
    "rw-scripts": "./bin/rw-scripts.mjs"
  },
  "files": [
    "./README.md",
    "./dist",
    "./vendor/dist"
  ],
  "scripts": {
    "build": "pnpm build:src && pnpm build:vendor",
    "build:src": "tsc --build --clean && tsc",
    "build:vendor": "node ./dist/scripts/build-vendor-bundles.mjs",
    "clean:vendor": "rm -rf ./vendor/dist",
    "release": "./scripts/release.sh",
    "test": "vitest",
    "debug:sync": "tsx ./src/scripts/debug-sync.mts",
    "smoke-test": "tsx ./src/scripts/smoke-test.mts"
  },
  "exports": {
    "./vite": {
      "default": "./dist/vite/index.mjs",
      "types": "./dist/vite/index.d.mts"
    },
    "./worker": {
      "default": "./dist/runtime/entries/worker.js",
      "types": "./dist/runtime/entries/worker.d.ts"
    },
    "./router": {
      "default": "./dist/runtime/entries/router.js",
      "types": "./dist/runtime/entries/router.d.ts"
    },
    "./client": {
      "default": "./dist/runtime/entries/client.js",
      "types": "./dist/runtime/entries/client.d.ts"
    },
    "./auth": {
      "default": "./dist/runtime/entries/auth.js",
      "types": "./dist/runtime/entries/auth.d.ts"
    },
    "./constants": {
      "default": "./dist/runtime/constants.js",
      "types": "./dist/runtime/constants.d.ts"
    },
    "./turnstile": {
      "default": "./dist/runtime/lib/turnstile/turnstile.js",
      "types": "./dist/runtime/lib/turnstile/turnstile.d.ts"
    },
    "./llms": {
      "default": "./dist/llms/index.js",
      "types": "./dist/llms/index.d.ts"
    },
    "./realtime/worker": {
      "default": "./dist/runtime/lib/realtime/worker.js",
      "types": "./dist/runtime/lib/realtime/worker.d.ts"
    },
    "./realtime/client": {
      "default": "./dist/runtime/lib/realtime/client.js",
      "types": "./dist/runtime/lib/realtime/client.d.ts"
    },
    "./realtime/durableObject": {
      "default": "./dist/runtime/lib/realtime/durableObject.js",
      "types": "./dist/runtime/lib/realtime/durableObject.d.ts"
    }
  },
  "keywords": [
    "rwsdk",
    "redwoodsdk",
    "redwoodjs",
    "redwood",
    "react",
    "server components",
    "sdk",
    "toolkit",
    "starter-kit",
    "typescript",
    "vite",
    "react",
    "jsx",
    "react-server-components",
    "rsc",
    "cloudflare",
    "cloudflare-workers",
    "durable-objects",
    "edge",
    "serverless",
    "webapp",
    "fullstack"
  ],
  "repository": {
    "type": "git",
    "url": "https://github.com/redwoodjs/sdk",
    "directory": "sdk"
  },
  "author": "RedwoodSDK <peter@redwoodjs.com>",
  "license": "MIT",
  "dependencies": {
    "@cloudflare/vite-plugin": "^1.1.0",
    "@cloudflare/workers-types": "^4.20250407.0",
    "@puppeteer/browsers": "^2.8.0",
    "@types/fs-extra": "^11.0.4",
    "@types/react": "^19.1.2",
    "@types/react-dom": "^19.1.2",
    "@types/react-is": "^19.0.0",
    "@vitejs/plugin-react": "^4.3.4",
    "debug": "^4.4.0",
    "enhanced-resolve": "^5.18.1",
    "es-module-lexer": "^1.5.4",
    "eventsource-parser": "^3.0.0",
    "execa": "^9.5.2",
    "fs-extra": "^11.3.0",
    "glob": "^11.0.1",
    "ignore": "^7.0.4",
    "jsonc-parser": "^3.3.1",
    "lodash": "^4.17.21",
    "magic-string": "^0.30.17",
    "miniflare": "^4.20250405.0",
    "picocolors": "^1.1.1",
    "puppeteer-core": "^22.8.1",
    "react": "19.2.0-canary-39cad7af-20250411",
    "react-dom": "19.2.0-canary-39cad7af-20250411",
    "react-is": "^19.0.0",
    "react-server-dom-webpack": "19.2.0-canary-39cad7af-20250411",
    "rsc-html-stream": "^0.0.6",
    "tmp-promise": "^3.0.3",
    "ts-morph": "^25.0.1",
    "unique-names-generator": "^4.7.1",
    "vibe-rules": "^0.2.31",
    "vite-tsconfig-paths": "^5.1.4",
    "wrangler": "^4.14.1"
  },
  "peerDependencies": {
    "vite": "^6.2.6"
  },
  "packageManager": "pnpm@9.14.4+sha512.c8180b3fbe4e4bca02c94234717896b5529740a6cbadf19fa78254270403ea2f27d4e1d46a08a0f56c89b63dc8ebfd3ee53326da720273794e6200fcf0d184ab",
  "devDependencies": {
    "@types/debug": "^4.1.12",
    "@types/lodash": "^4.17.16",
    "@types/node": "^22.14.0",
    "@types/semver": "^7.7.0",
    "semver": "^7.7.1",
    "tsx": "^4.19.4",
    "typescript": "^5.8.3",
    "vitest": "^3.1.1"
  }
}<|MERGE_RESOLUTION|>--- conflicted
+++ resolved
@@ -1,10 +1,6 @@
 {
   "name": "rwsdk",
-<<<<<<< HEAD
-  "version": "0.0.82-test.20250513045050",
-=======
   "version": "0.0.83",
->>>>>>> 1ef2864f
   "description": "Build fast, server-driven webapps on Cloudflare with SSR, RSC, and realtime",
   "type": "module",
   "bin": {
