--- conflicted
+++ resolved
@@ -1,10 +1,6 @@
 {
   "name": "@redwoodjs/sdk",
-<<<<<<< HEAD
-  "version": "0.0.22-test.0",
-=======
   "version": "0.0.23",
->>>>>>> f35e4ea9
   "description": "",
   "type": "module",
   "bin": {
