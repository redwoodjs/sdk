import { join } from "path";
import debug from "debug";
import { pathExists, copy, existsSync } from "fs-extra";
import * as fs from "node:fs";
import tmp from "tmp-promise";
import ignore from "ignore";
import { relative, basename, resolve } from "path";
import {
  uniqueNamesGenerator,
  adjectives,
  animals,
} from "unique-names-generator";
import { SmokeTestOptions, TestResources, PackageManager } from "./types.mjs";
import { createHash } from "crypto";
import { $ } from "../../lib/$.mjs";
import { ROOT_DIR } from "../constants.mjs";
import path from "node:path";
import os from "os";
import { retry } from "./retry.mjs";

const log = debug("rwsdk:e2e:environment");

const createSdkTarball = async (): Promise<{
  tarballPath: string;
  cleanupTarball: () => Promise<void>;
}> => {
  const packResult = await $({ cwd: ROOT_DIR, stdio: "pipe" })`npm pack`;
  const tarballName = packResult.stdout?.trim()!;
  const tarballPath = path.join(ROOT_DIR, tarballName);

  log(`📦 Created tarball: ${tarballPath}`);

  const cleanupTarball = async () => {
    if (fs.existsSync(tarballPath)) {
      log(`🧹 Cleaning up tarball: ${tarballPath}`);
      await fs.promises.rm(tarballPath, { force: true });
    }
  };

  return { tarballPath, cleanupTarball };
};

const setTarballDependency = async (
  targetDir: string,
  tarballName: string,
): Promise<void> => {
  const filePath = join(targetDir, "package.json");
  const packageJson = await fs.promises.readFile(filePath, "utf-8");
  const packageJsonContent = JSON.parse(packageJson);
  packageJsonContent.dependencies.rwsdk = `file:${tarballName}`;
  await fs.promises.writeFile(
    filePath,
    JSON.stringify(packageJsonContent, null, 2),
  );
};

/**
 * Sets up the test environment, preparing any resources needed for testing
 */
export async function setupTestEnvironment(
  options: SmokeTestOptions = {},
): Promise<TestResources> {
  log("Setting up test environment with options: %O", options);

  // Generate a resource unique key for this test run right at the start
  const uniqueNameSuffix = uniqueNamesGenerator({
    dictionaries: [adjectives, animals],
    separator: "-",
    length: 2,
    style: "lowerCase",
  });

  // Create a short unique hash based on the timestamp
  const hash = createHash("md5")
    .update(Date.now().toString())
    .digest("hex")
    .substring(0, 8);

  // Create a resource unique key even if we're not copying a project
  const resourceUniqueKey = `${uniqueNameSuffix}-${hash}`;

  const resources: TestResources = {
    tempDirCleanup: undefined,
    workerName: undefined,
    originalCwd: process.cwd(),
    targetDir: undefined,
    workerCreatedDuringTest: false,
    stopDev: undefined,
    resourceUniqueKey, // Set at initialization
  };

  log("Current working directory: %s", resources.originalCwd);

  try {
    // If a project dir is specified, copy it to a temp dir with a unique name
    if (options.projectDir) {
      log("Project directory specified: %s", options.projectDir);
      const { tempDir, targetDir, workerName } = await copyProjectToTempDir(
        options.projectDir,
        resourceUniqueKey, // Pass in the existing resourceUniqueKey
        options.packageManager,
      );

      // Store cleanup function
      resources.tempDirCleanup = tempDir.cleanup;
      resources.workerName = workerName;
      resources.targetDir = targetDir;

      log("Target directory: %s", targetDir);
    } else {
      log("No project directory specified, using current directory");
      // When no project dir is specified, we'll use the current directory
      resources.targetDir = resources.originalCwd;
    }

    return resources;
  } catch (error) {
    log("Error during test environment setup: %O", error);
    throw error;
  }
}

/**
 * Copy project to a temporary directory with a unique name
 */
export async function copyProjectToTempDir(
  projectDir: string,
  resourceUniqueKey: string,
  packageManager?: PackageManager,
  monorepoRoot?: string,
): Promise<{
  tempDir: tmp.DirectoryResult;
  targetDir: string;
  workerName: string;
}> {
  const { tarballPath, cleanupTarball } = await createSdkTarball();
  try {
    log("Creating temporary directory for project");
    // Create a temporary directory
    const tempDir = await tmp.dir({ unsafeCleanup: true });

    // Determine the source directory to copy from
    const sourceDir = monorepoRoot || projectDir;

    // Create unique project directory name
    const originalDirName = basename(sourceDir);
    const workerName = `${originalDirName}-test-${resourceUniqueKey}`;
    const tempCopyRoot = resolve(tempDir.path, workerName);

    // If it's a monorepo, the targetDir for commands is a subdirectory
    const targetDir = monorepoRoot
      ? resolve(tempCopyRoot, relative(monorepoRoot, projectDir))
      : tempCopyRoot;

    console.log(`Copying project from ${sourceDir} to ${tempCopyRoot}`);

    // Read project's .gitignore if it exists
    let ig = ignore();
    const gitignorePath = join(sourceDir, ".gitignore");

    if (await pathExists(gitignorePath)) {
      log("Found .gitignore file at %s", gitignorePath);
      const gitignoreContent = await fs.promises.readFile(
        gitignorePath,
        "utf-8",
      );
      ig = ig.add(gitignoreContent);
    } else {
      log("No .gitignore found, using default ignore patterns");
      // Add default ignores if no .gitignore exists
      ig = ig.add(
        [
          "node_modules",
          ".git",
          "dist",
          "build",
          ".DS_Store",
          "coverage",
          ".cache",
          ".wrangler",
          ".env",
        ].join("\n"),
      );
    }

    // Copy the project directory, respecting .gitignore
    log("Starting copy process with ignored patterns");
    await copy(sourceDir, tempCopyRoot, {
      filter: (src) => {
        // Get path relative to project directory
        const relativePath = relative(sourceDir, src);
        if (!relativePath) return true; // Include the root directory

        // Check against ignore patterns
        const result = !ig.ignores(relativePath);
        return result;
      },
    });
    log("Project copy completed successfully");

<<<<<<< HEAD
=======
    // Copy the SDK tarball into the target directory
    const tarballFilename = basename(tarballPath);
    const tempTarballPath = join(targetDir, tarballFilename);
    await fs.promises.copyFile(tarballPath, tempTarballPath);

>>>>>>> e5f241b3
    if (monorepoRoot) {
      log("⚙️  Configuring monorepo workspace...");
      const rwsdkWsPath = join(tempCopyRoot, "rwsdk-workspace.json");
      if (await pathExists(rwsdkWsPath)) {
        const rwsdkWs = JSON.parse(
          await fs.promises.readFile(rwsdkWsPath, "utf-8"),
        );
        const workspaces = rwsdkWs.workspaces;

        if (packageManager === "pnpm") {
          const pnpmWsPath = join(tempCopyRoot, "pnpm-workspace.yaml");
          const pnpmWsConfig = `packages:\n${workspaces.map((w: string) => `  - '${w}'`).join("\n")}\n`;
          await fs.promises.writeFile(pnpmWsPath, pnpmWsConfig);
          log("Created pnpm-workspace.yaml");
        } else {
          // For npm and yarn, add a workspaces property to package.json
          const pkgJsonPath = join(tempCopyRoot, "package.json");
          const pkgJson = JSON.parse(
            await fs.promises.readFile(pkgJsonPath, "utf-8"),
          );
          pkgJson.workspaces = workspaces;
          await fs.promises.writeFile(
            pkgJsonPath,
            JSON.stringify(pkgJson, null, 2),
          );
          log("Added workspaces to package.json");
        }
      }
    }

    // Configure temp project to not use frozen lockfile
    log("⚙️  Configuring temp project to not use frozen lockfile...");
    const npmrcPath = join(targetDir, ".npmrc");
    await fs.promises.writeFile(npmrcPath, "frozen-lockfile=false\n");

    // For yarn, create .yarnrc.yml to disable PnP and allow lockfile changes
    if (packageManager === "yarn") {
      const yarnrcPath = join(targetDir, ".yarnrc.yml");
      const yarnCacheDir = path.join(os.tmpdir(), "yarn-cache");
      await fs.promises.mkdir(yarnCacheDir, { recursive: true });
      const yarnConfig = [
        // todo(justinvdm, 23-09-23): Support yarn pnpm
        "nodeLinker: node-modules",
        "enableImmutableInstalls: false",
        `cacheFolder: "${yarnCacheDir}"`,
      ].join("\n");
      await fs.promises.writeFile(yarnrcPath, yarnConfig);
      log("Created .yarnrc.yml to allow lockfile changes for yarn");
    }

    await setTarballDependency(targetDir, tarballFilename);

    // Install dependencies in the target directory
    const installDir = monorepoRoot ? tempCopyRoot : targetDir;
<<<<<<< HEAD
    await installDependencies(installDir, packageManager);
=======
    await retry(() => installDependencies(installDir, packageManager), {
      retries: 3,
      delay: 1000,
    });
>>>>>>> e5f241b3

    // Return the environment details
    return { tempDir, targetDir, workerName };
  } finally {
    await cleanupTarball();
  }
}

async function installDependencies(
  targetDir: string,
  packageManager: PackageManager = "pnpm",
): Promise<void> {
  console.log(
    `📦 Installing project dependencies in ${targetDir} using ${packageManager}...`,
  );

  try {
    // Clean up any pre-existing node_modules and lockfiles
    log("Cleaning up pre-existing node_modules and lockfiles...");
    await Promise.all([
      fs.promises.rm(join(targetDir, "node_modules"), {
        recursive: true,
        force: true,
      }),
      fs.promises.rm(join(targetDir, "pnpm-lock.yaml"), { force: true }),
      fs.promises.rm(join(targetDir, "yarn.lock"), { force: true }),
      fs.promises.rm(join(targetDir, "package-lock.json"), { force: true }),
    ]);
    log("Cleanup complete.");

    if (packageManager.startsWith("yarn")) {
      log(`Enabling corepack...`);
      await $("corepack", ["enable"], { cwd: targetDir, stdio: "pipe" });

      if (packageManager === "yarn") {
        log(`Preparing yarn@stable with corepack...`);
        await $("corepack", ["prepare", "yarn@stable", "--activate"], {
          cwd: targetDir,
          stdio: "pipe",
        });
      } else if (packageManager === "yarn-classic") {
        log(`Preparing yarn@1.22.19 with corepack...`);
        await $("corepack", ["prepare", "yarn@1.22.19", "--activate"], {
          cwd: targetDir,
          stdio: "pipe",
        });
      }
    }
    const npmCacheDir = path.join(os.tmpdir(), "npm-cache");
    await fs.promises.mkdir(npmCacheDir, { recursive: true });

    const installCommand = {
      pnpm: ["pnpm", "install"],
      npm: ["npm", "install", "--cache", npmCacheDir],
      yarn: ["yarn", "install"],
      "yarn-classic": ["yarn"],
    }[packageManager];

    // Run install command in the target directory
    log(`Running ${installCommand.join(" ")}`);
    const [command, ...args] = installCommand;
    const result = await $(command, args, {
      cwd: targetDir,
      stdio: "pipe", // Capture output
      env: {
        YARN_ENABLE_HARDENED_MODE: "0",
      },
    });

    console.log("✅ Dependencies installed successfully");

    // Log installation details at debug level
    if (result.stdout) {
      log(`${packageManager} install output: %s`, result.stdout);
    }
  } catch (error) {
    log("ERROR: Failed to install dependencies: %O", error);
    console.error(
      `❌ Failed to install dependencies: ${
        error instanceof Error ? error.message : String(error)
      }`,
    );
    throw new Error(
      `Failed to install project dependencies. Please ensure the project can be installed with ${packageManager}.`,
    );
  }
}<|MERGE_RESOLUTION|>--- conflicted
+++ resolved
@@ -198,14 +198,11 @@
     });
     log("Project copy completed successfully");
 
-<<<<<<< HEAD
-=======
     // Copy the SDK tarball into the target directory
     const tarballFilename = basename(tarballPath);
     const tempTarballPath = join(targetDir, tarballFilename);
     await fs.promises.copyFile(tarballPath, tempTarballPath);
 
->>>>>>> e5f241b3
     if (monorepoRoot) {
       log("⚙️  Configuring monorepo workspace...");
       const rwsdkWsPath = join(tempCopyRoot, "rwsdk-workspace.json");
@@ -260,14 +257,10 @@
 
     // Install dependencies in the target directory
     const installDir = monorepoRoot ? tempCopyRoot : targetDir;
-<<<<<<< HEAD
-    await installDependencies(installDir, packageManager);
-=======
     await retry(() => installDependencies(installDir, packageManager), {
       retries: 3,
       delay: 1000,
     });
->>>>>>> e5f241b3
 
     // Return the environment details
     return { tempDir, targetDir, workerName };
