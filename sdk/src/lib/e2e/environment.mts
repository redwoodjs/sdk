--- conflicted
+++ resolved
@@ -239,7 +239,6 @@
     ]);
     log("Cleanup complete.");
 
-<<<<<<< HEAD
     if (packageManager.startsWith("yarn")) {
       log(`Enabling corepack...`);
       await $("corepack", ["enable"], { cwd: targetDir, stdio: "pipe" });
@@ -266,9 +265,6 @@
         });
       }
     }
-
-=======
->>>>>>> 6e70beb3
     const installCommand = {
       pnpm: ["pnpm", "install"],
       npm: ["npm", "install"],
