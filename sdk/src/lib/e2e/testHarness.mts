import {
  test,
  beforeAll,
  afterAll,
  afterEach,
  describe,
  beforeEach,
} from "vitest";
import { basename, join as pathJoin, dirname } from "path";
import { setupTarballEnvironment } from "./tarball.mjs";
import { runDevServer } from "./dev.mjs";
import {
  runRelease,
  deleteWorker,
  deleteD1Database,
  isRelatedToTest,
} from "./release.mjs";
import { launchBrowser } from "./browser.mjs";
import puppeteer, { type Browser, type Page } from "puppeteer-core";
export type { Browser, Page } from "puppeteer-core";
import fs from "fs-extra";
import os from "os";
import path from "path";
import { poll, pollValue } from "./poll.mjs";

const SETUP_PLAYGROUND_ENV_TIMEOUT = process.env
  .RWSDK_SETUP_PLAYGROUND_ENV_TIMEOUT
  ? parseInt(process.env.RWSDK_SETUP_PLAYGROUND_ENV_TIMEOUT, 10)
  : 15 * 60 * 1000;

const DEPLOYMENT_TIMEOUT = process.env.RWSDK_DEPLOYMENT_TIMEOUT
  ? parseInt(process.env.RWSDK_DEPLOYMENT_TIMEOUT, 10)
  : 5 * 60 * 1000;

const DEPLOYMENT_MIN_TRIES = process.env.RWSDK_DEPLOYMENT_MIN_TRIES
  ? parseInt(process.env.RWSDK_DEPLOYMENT_MIN_TRIES, 10)
  : 5;

const DEPLOYMENT_CHECK_TIMEOUT = process.env.RWSDK_DEPLOYMENT_CHECK_TIMEOUT
  ? parseInt(process.env.RWSDK_DEPLOYMENT_CHECK_TIMEOUT, 10)
  : 5 * 60 * 1000;

const PUPPETEER_TIMEOUT = process.env.RWSDK_PUPPETEER_TIMEOUT
  ? parseInt(process.env.RWSDK_PUPPETEER_TIMEOUT, 10)
  : 60 * 1000 * 2;

const HYDRATION_TIMEOUT = process.env.RWSDK_HYDRATION_TIMEOUT
  ? parseInt(process.env.RWSDK_HYDRATION_TIMEOUT, 10)
  : 5000;

const DEV_SERVER_TIMEOUT = process.env.RWSDK_DEV_SERVER_TIMEOUT
  ? parseInt(process.env.RWSDK_DEV_SERVER_TIMEOUT, 10)
  : 5 * 60 * 1000;

const DEV_SERVER_MIN_TRIES = process.env.RWSDK_DEV_SERVER_MIN_TRIES
  ? parseInt(process.env.RWSDK_DEV_SERVER_MIN_TRIES, 10)
  : 5;

const SETUP_WAIT_TIMEOUT = process.env.RWSDK_SETUP_WAIT_TIMEOUT
  ? parseInt(process.env.RWSDK_SETUP_WAIT_TIMEOUT, 10)
  : 10 * 60 * 1000;

interface PlaygroundEnvironment {
  projectDir: string;
  cleanup: () => Promise<void>;
}

interface DevServerInstance {
  url: string;
  stopDev: () => Promise<void>;
}

interface DeploymentInstance {
  url: string;
  workerName: string;
  resourceUniqueKey: string;
  projectDir: string;
  cleanup: () => Promise<void>;
}

// Environment variable flags for skipping tests
const SKIP_DEV_SERVER_TESTS = process.env.RWSDK_SKIP_DEV === "1";
const SKIP_DEPLOYMENT_TESTS = process.env.RWSDK_SKIP_DEPLOY === "1";

// Global test environment state
let globalDevPlaygroundEnv: PlaygroundEnvironment | null = null;
let globalDeployPlaygroundEnv: PlaygroundEnvironment | null = null;
let globalDevInstancePromise: Promise<DevServerInstance | null> | null = null;
let globalDeploymentInstancePromise: Promise<DeploymentInstance | null> | null =
  null;
let globalDevInstance: DevServerInstance | null = null;
let globalDeploymentInstance: DeploymentInstance | null = null;

let hooksRegistered = false;

/**
 * Registers global cleanup hooks automatically
 */
function ensureHooksRegistered() {
  if (hooksRegistered) return;

  // Register global afterAll to clean up the playground environment
  afterAll(async () => {
    const cleanupPromises = [];
    if (globalDevInstance) {
      cleanupPromises.push(globalDevInstance.stopDev());
    }
    if (globalDeploymentInstance) {
      cleanupPromises.push(globalDeploymentInstance.cleanup());
    }
<<<<<<< HEAD
    if (globalBrowser) {
      // We disconnect instead of closing, because the browser instance is shared
      // across all test suites and is managed by a global setup/teardown script.
      cleanupPromises.push(globalBrowser.disconnect());
    }
    if (globalDevPlaygroundEnv) {
      cleanupPromises.push(globalDevPlaygroundEnv.cleanup());
    }
    if (globalDeployPlaygroundEnv) {
      cleanupPromises.push(globalDeployPlaygroundEnv.cleanup());
    }
=======
    if (globalDevPlaygroundEnv) {
      cleanupPromises.push(globalDevPlaygroundEnv.cleanup());
    }
    if (globalDeployPlaygroundEnv) {
      cleanupPromises.push(globalDeployPlaygroundEnv.cleanup());
    }
>>>>>>> 302ebf34

    await Promise.all(cleanupPromises);
    globalDevInstance = null;
    globalDeploymentInstance = null;
<<<<<<< HEAD
    globalBrowser = null;
=======
>>>>>>> 302ebf34
    globalDevPlaygroundEnv = null;
    globalDeployPlaygroundEnv = null;
  });

  hooksRegistered = true;
}

/**
 * Get the project directory for the current test by looking at the call stack
 */
function getProjectDirectory(): string {
  // For now, let's hardcode this to '../playground/hello-world' since we only have one project
  // TODO: Make this more dynamic when we have multiple playground projects
  return "../playground/hello-world";
}

/**
 * Derive the playground directory from import.meta.url by finding the nearest package.json
 */
function getPlaygroundDirFromImportMeta(importMetaUrl: string): string {
  const url = new URL(importMetaUrl);
  const testFilePath = url.pathname;

  let currentDir = dirname(testFilePath);
  // Walk up the tree from the test file's directory
  while (currentDir !== "/") {
    // Check if a package.json exists in the current directory
    if (fs.existsSync(pathJoin(currentDir, "package.json"))) {
      return currentDir;
    }
    currentDir = dirname(currentDir);
  }

  throw new Error(
    `Could not determine playground directory from import.meta.url: ${importMetaUrl}. ` +
      `Failed to find a package.json in any parent directory.`,
  );
}

export interface SetupPlaygroundEnvironmentOptions {
  /**
   * The directory of the playground project to set up.
   * Can be an absolute path, or a `import.meta.url` `file://` string.
   * If not provided, it will be inferred from the test file's path.
   */
  sourceProjectDir?: string;
  /**
   * The root directory of the monorepo, if the project is part of one.
   * This is used to correctly set up the test environment for monorepo projects.
   */
  monorepoRoot?: string;
  /**
   * Whether to provision a dev server for the test suite.
   * @default true
   */
  dev?: boolean;
  /**
   * Whether to provision a deployment for the test suite.
   * @default true
   */
  deploy?: boolean;
}

/**
 * A Vitest hook that sets up a playground environment for a test file.
 * It creates a temporary directory, copies the playground project into it,
 * and installs dependencies using a tarball of the SDK.
 * This ensures that tests run in a clean, isolated environment.
 */
export function setupPlaygroundEnvironment(
  options: string | SetupPlaygroundEnvironmentOptions = {},
): void {
  const {
    sourceProjectDir,
    monorepoRoot,
    dev = true,
    deploy = true,
  } = typeof options === "string" ? { sourceProjectDir: options } : options;
  ensureHooksRegistered();

  beforeAll(async () => {
    let projectDir: string;

    if (!sourceProjectDir) {
      projectDir = getProjectDirectory();
    } else if (sourceProjectDir.startsWith("file://")) {
      // This is import.meta.url, derive the playground directory
      projectDir = getPlaygroundDirFromImportMeta(sourceProjectDir);
    } else {
      // This is an explicit path
      projectDir = sourceProjectDir;
    }

    console.log(`Setting up playground environment from ${projectDir}...`);

    if (dev) {
      const devEnv = await setupTarballEnvironment({
        projectDir,
        monorepoRoot,
        packageManager:
          (process.env.PACKAGE_MANAGER as "pnpm" | "npm" | "yarn") || "pnpm",
      });
      globalDevPlaygroundEnv = {
        projectDir: devEnv.targetDir,
        cleanup: devEnv.cleanup,
      };
      globalDevInstancePromise = createDevServer(devEnv.targetDir).then(
        (instance) => {
          globalDevInstance = instance;
          return instance;
        },
      );
<<<<<<< HEAD
=======
      // Prevent unhandled promise rejections. The error will be handled inside
      // the test's beforeEach hook where this promise is awaited.
      globalDevInstancePromise.catch(() => {});
>>>>>>> 302ebf34
    } else {
      globalDevInstancePromise = Promise.resolve(null);
    }

    if (deploy) {
      const deployEnv = await setupTarballEnvironment({
        projectDir,
        monorepoRoot,
        packageManager:
          (process.env.PACKAGE_MANAGER as "pnpm" | "npm" | "yarn") || "pnpm",
      });
      globalDeployPlaygroundEnv = {
        projectDir: deployEnv.targetDir,
        cleanup: deployEnv.cleanup,
      };
      globalDeploymentInstancePromise = createDeployment(
        deployEnv.targetDir,
      ).then((instance) => {
        globalDeploymentInstance = instance;
        return instance;
      });
<<<<<<< HEAD
    } else {
      globalDeploymentInstancePromise = Promise.resolve(null);
    }

    globalBrowserPromise = createBrowser().then((browser) => {
      globalBrowser = browser;
      return browser;
    });
=======
      // Prevent unhandled promise rejections
      globalDeploymentInstancePromise.catch(() => {});
    } else {
      globalDeploymentInstancePromise = Promise.resolve(null);
    }
>>>>>>> 302ebf34
  }, SETUP_PLAYGROUND_ENV_TIMEOUT);
}

/**
 * Creates a dev server instance using the shared playground environment.
 * Automatically registers cleanup to run after the test.
 */
export async function createDevServer(
  projectDir: string,
): Promise<DevServerInstance> {
  if (SKIP_DEV_SERVER_TESTS) {
    throw new Error("Dev server tests are skipped via RWSDK_SKIP_DEV=1");
  }

  const packageManager =
    (process.env.PACKAGE_MANAGER as "pnpm" | "npm" | "yarn") || "pnpm";

  const devResult = await pollValue(
    () => runDevServer(packageManager, projectDir),
    {
      timeout: DEV_SERVER_TIMEOUT,
      minTries: DEV_SERVER_MIN_TRIES,
      onRetry: (error, tries) => {
        console.log(
          `Retrying dev server creation (attempt ${tries})... Error: ${
            (error as Error).message
          }`,
        );
      },
    },
  );

  return {
    url: devResult.url,
    stopDev: devResult.stopDev,
  };
}

/**
 * Creates a deployment instance using the shared playground environment.
 * Automatically registers cleanup to run after the test.
 */
export async function createDeployment(
  projectDir: string,
): Promise<DeploymentInstance> {
  if (SKIP_DEPLOYMENT_TESTS) {
    throw new Error("Deployment tests are skipped via RWSDK_SKIP_DEPLOY=1");
  }

  return await pollValue(
    async () => {
      // Extract the unique key from the project directory name instead of generating a new one
      // The directory name format is: {projectName}-e2e-test-{randomId}
      const dirName = basename(projectDir);
      const match = dirName.match(/-e2e-test-([a-f0-9]+)$/);
      const resourceUniqueKey = match
        ? match[1]
        : Math.random().toString(36).substring(2, 15);

      const deployResult = await runRelease(
        projectDir,
        projectDir,
        resourceUniqueKey,
      );

      // Poll the URL to ensure it's live before proceeding
      await poll(
        async () => {
          try {
            const response = await fetch(deployResult.url);
            // We consider any response (even 4xx or 5xx) as success,
            // as it means the worker is routable.
            return response.status > 0;
          } catch (e) {
            return false;
          }
        },
        {
          timeout: DEPLOYMENT_CHECK_TIMEOUT,
        },
      );

      const cleanup = async () => {
        // Run deployment cleanup in background without blocking
        const performCleanup = async () => {
          if (isRelatedToTest(deployResult.workerName, resourceUniqueKey)) {
            await deleteWorker(
              deployResult.workerName,
              projectDir,
              resourceUniqueKey,
            );
          }
          await deleteD1Database(
            resourceUniqueKey,
            projectDir,
            resourceUniqueKey,
          );
        };

        // Start cleanup in background and return immediately
        performCleanup().catch((error) => {
          console.warn(
            `Warning: Background deployment cleanup failed: ${
              (error as Error).message
            }`,
          );
        });
        return Promise.resolve();
      };

      return {
        url: deployResult.url,
        workerName: deployResult.workerName,
        resourceUniqueKey,
        projectDir: projectDir,
        cleanup,
      };
    },
    {
      timeout: DEPLOYMENT_TIMEOUT,
      minTries: DEPLOYMENT_MIN_TRIES,
      onRetry: (error, tries) => {
        console.log(
          `Retrying deployment creation (attempt ${tries})... Error: ${
            (error as Error).message
          }`,
        );
      },
    },
  );
}

/**
<<<<<<< HEAD
 * Creates a browser instance for testing.
 */
export async function createBrowser(): Promise<Browser> {
  const tempDir = path.join(os.tmpdir(), "rwsdk-e2e-tests");
  const wsEndpointFile = path.join(tempDir, "wsEndpoint");

  try {
    const wsEndpoint = await fs.readFile(wsEndpointFile, "utf-8");
    return await puppeteer.connect({ browserWSEndpoint: wsEndpoint });
  } catch (error) {
    console.warn(
      "Failed to connect to existing browser instance. " +
        "This might happen if you are running a single test file. " +
        "Launching a new browser instance instead.",
    );
    return await launchBrowser();
  }
}

/**
=======
>>>>>>> 302ebf34
 * Executes a test function with a retry mechanism for specific error codes.
 * @param name - The name of the test, used for logging.
 * @param attemptFn - A function that executes one attempt of the test.
 *                     It should set up resources, run the test logic, and
 *                     return a cleanup function. The cleanup function will be
 *                     called automatically on failure.
 */
export async function runTestWithRetries(
  name: string,
  attemptFn: () => Promise<void>,
) {
  const MAX_RETRIES_PER_CODE = 6;
  const retryCounts: Record<string, number> = {};
  let attempt = 0;

  while (true) {
    attempt++;

    try {
      await attemptFn();

      if (attempt > 1) {
        console.log(
          `[runTestWithRetries] Test "${name}" succeeded on attempt ${attempt}.`,
        );
      }
      return; // Success
    } catch (e: any) {
      const errorCode = e?.code;
      if (typeof errorCode === "string" && errorCode) {
        const count = (retryCounts[errorCode] || 0) + 1;
        retryCounts[errorCode] = count;

        if (count <= MAX_RETRIES_PER_CODE) {
          console.log(
            `[runTestWithRetries] Attempt ${attempt} for "${name}" failed with code ${errorCode}. Retrying (failure ${count}/${MAX_RETRIES_PER_CODE} for this code)...`,
          );
          await new Promise((resolve) => setTimeout(resolve, 1000));
          continue; // Next attempt
        } else {
          console.error(
            `[runTestWithRetries] Test "${name}" failed with code ${errorCode} after ${MAX_RETRIES_PER_CODE} retries for this code.`,
          );
          throw e; // Give up
        }
      } else {
        console.error(
          `[runTestWithRetries] Test "${name}" failed on attempt ${attempt} with a non-retryable error:`,
          e,
        );
        throw e;
      }
    }
  }
}

function createTestRunner(
  testFn: (typeof test | typeof test.only)["concurrent"],
  envType: "dev" | "deploy",
) {
  return (
    name: string,
    testLogic: (context: {
      devServer?: DevServerInstance;
      deployment?: DeploymentInstance;
      browser: Browser;
      page: Page;
      url: string;
    }) => Promise<void>,
  ) => {
    if (
      (envType === "dev" && SKIP_DEV_SERVER_TESTS) ||
      (envType === "deploy" && SKIP_DEPLOYMENT_TESTS)
    ) {
      test.skip(name, () => {});
      return;
    }

    describe.concurrent(name, () => {
      let page: Page;
      let instance: DevServerInstance | DeploymentInstance | null;
      let browser: Browser;

      beforeAll(async () => {
        const tempDir = path.join(os.tmpdir(), "rwsdk-e2e-tests");
        const wsEndpointFile = path.join(tempDir, "wsEndpoint");

        try {
          const wsEndpoint = await fs.readFile(wsEndpointFile, "utf-8");
          browser = await puppeteer.connect({ browserWSEndpoint: wsEndpoint });
        } catch (error) {
          console.warn(
            "Failed to connect to existing browser instance. " +
              "This might happen if you are running a single test file. " +
              "Launching a new browser instance instead.",
          );
          browser = await launchBrowser();
        }
      }, SETUP_WAIT_TIMEOUT);

      afterAll(async () => {
        if (browser) {
          await browser.disconnect();
        }
      });

      beforeEach(async () => {
        const instancePromise =
          envType === "dev"
            ? globalDevInstancePromise
            : globalDeploymentInstancePromise;

        if (!instancePromise) {
          throw new Error(
            "Test environment promises not initialized. Call setupPlaygroundEnvironment() in your test file.",
          );
        }

        [instance] = await Promise.all([instancePromise]);

        if (!instance) {
          throw new Error(
            `No ${envType} instance found. Make sure to enable it in setupPlaygroundEnvironment.`,
          );
        }

        page = await browser.newPage();
        page.setDefaultTimeout(PUPPETEER_TIMEOUT);
      }, SETUP_WAIT_TIMEOUT);

      afterEach(async () => {
        if (page) {
          try {
            await page.close();
          } catch (error) {
            // Suppress errors during page close, as the browser might already be disconnecting
            // due to the test suite finishing.
            console.warn(
              `Suppressing error during page.close() in test "${name}":`,
              error,
            );
          }
        }
      });

      testFn(">", async () => {
        if (!instance || !browser) {
          throw new Error("Test environment not ready.");
        }

        await runTestWithRetries(name, async () => {
          await testLogic({
            [envType === "dev" ? "devServer" : "deployment"]: instance,
            browser: browser as Browser,
            page: page as Page,
            url: (instance as DevServerInstance | DeploymentInstance).url,
          });
        });
      });
    });
  };
}

/**
 * High-level test wrapper for dev server tests.
 * Automatically skips if RWSDK_SKIP_DEV=1
 */
export function testDev(
  ...args: Parameters<ReturnType<typeof createTestRunner>>
) {
  return createTestRunner(test.concurrent, "dev")(...args);
}
testDev.skip = (name: string, testFn?: any) => {
  test.skip(name, testFn || (() => {}));
};
testDev.only = createTestRunner(test.only, "dev");

/**
 * High-level test wrapper for deployment tests.
 * Automatically skips if RWSDK_SKIP_DEPLOY=1
 */
export function testDeploy(
  ...args: Parameters<ReturnType<typeof createTestRunner>>
) {
  return createTestRunner(test.concurrent, "deploy")(...args);
}
testDeploy.skip = (name: string, testFn?: any) => {
  test.skip(name, testFn || (() => {}));
};
testDeploy.only = createTestRunner(test.only, "deploy");

/**
 * Unified test function that runs the same test against both dev server and deployment.
 * Automatically skips based on environment variables.
 */
export function testDevAndDeploy(
  name: string,
  testFn: (context: {
    devServer?: DevServerInstance;
    deployment?: DeploymentInstance;
    browser: Browser;
    page: Page;
    url: string;
  }) => Promise<void>,
) {
  testDev(`${name} (dev)`, testFn);
  testDeploy(`${name} (deployment)`, testFn);
}

/**
 * Skip version of testDevAndDeploy
 */
testDevAndDeploy.skip = (name: string, testFn?: any) => {
  test.skip(name, testFn || (() => {}));
};

testDevAndDeploy.only = (
  name: string,
  testFn: (context: {
    devServer?: DevServerInstance;
    deployment?: DeploymentInstance;
    browser: Browser;
    page: Page;
    url: string;
  }) => Promise<void>,
) => {
  testDev.only(`${name} (dev)`, testFn);
  testDeploy.only(`${name} (deployment)`, testFn);
};

/**
 * Waits for the page to be fully loaded and hydrated.
 * This should be used before any user interaction is simulated.
 */
export async function waitForHydration(page: Page) {
  // 1. Wait for the document to be fully loaded.
  await page.waitForFunction('document.readyState === "complete"');
  // 2. Wait a short, fixed amount of time for client-side hydration to finish.
  // This is a pragmatic approach to ensure React has mounted.
  await new Promise((resolve) => setTimeout(resolve, HYDRATION_TIMEOUT));
}

export function trackPageErrors(page: Page) {
  const consoleErrors: string[] = [];
  const failedRequests: string[] = [];

  page.on("requestfailed", (request) => {
    failedRequests.push(`${request.url()} | ${request.failure()?.errorText}`);
  });

  page.on("console", (msg) => {
    if (msg.type() === "error") {
      consoleErrors.push(msg.text());
    }
  });

  return {
    get: () => ({
      // context(justinvdm, 25 Sep 2025): Filter out irrelevant 404s (e.g. favicon)
      consoleErrors: consoleErrors.filter((e) => !e.includes("404")),
      failedRequests,
    }),
  };
}<|MERGE_RESOLUTION|>--- conflicted
+++ resolved
@@ -108,34 +108,16 @@
     if (globalDeploymentInstance) {
       cleanupPromises.push(globalDeploymentInstance.cleanup());
     }
-<<<<<<< HEAD
-    if (globalBrowser) {
-      // We disconnect instead of closing, because the browser instance is shared
-      // across all test suites and is managed by a global setup/teardown script.
-      cleanupPromises.push(globalBrowser.disconnect());
-    }
     if (globalDevPlaygroundEnv) {
       cleanupPromises.push(globalDevPlaygroundEnv.cleanup());
     }
     if (globalDeployPlaygroundEnv) {
       cleanupPromises.push(globalDeployPlaygroundEnv.cleanup());
     }
-=======
-    if (globalDevPlaygroundEnv) {
-      cleanupPromises.push(globalDevPlaygroundEnv.cleanup());
-    }
-    if (globalDeployPlaygroundEnv) {
-      cleanupPromises.push(globalDeployPlaygroundEnv.cleanup());
-    }
->>>>>>> 302ebf34
 
     await Promise.all(cleanupPromises);
     globalDevInstance = null;
     globalDeploymentInstance = null;
-<<<<<<< HEAD
-    globalBrowser = null;
-=======
->>>>>>> 302ebf34
     globalDevPlaygroundEnv = null;
     globalDeployPlaygroundEnv = null;
   });
@@ -248,12 +230,9 @@
           return instance;
         },
       );
-<<<<<<< HEAD
-=======
       // Prevent unhandled promise rejections. The error will be handled inside
       // the test's beforeEach hook where this promise is awaited.
       globalDevInstancePromise.catch(() => {});
->>>>>>> 302ebf34
     } else {
       globalDevInstancePromise = Promise.resolve(null);
     }
@@ -275,22 +254,11 @@
         globalDeploymentInstance = instance;
         return instance;
       });
-<<<<<<< HEAD
-    } else {
-      globalDeploymentInstancePromise = Promise.resolve(null);
-    }
-
-    globalBrowserPromise = createBrowser().then((browser) => {
-      globalBrowser = browser;
-      return browser;
-    });
-=======
       // Prevent unhandled promise rejections
       globalDeploymentInstancePromise.catch(() => {});
     } else {
       globalDeploymentInstancePromise = Promise.resolve(null);
     }
->>>>>>> 302ebf34
   }, SETUP_PLAYGROUND_ENV_TIMEOUT);
 }
 
@@ -424,29 +392,6 @@
 }
 
 /**
-<<<<<<< HEAD
- * Creates a browser instance for testing.
- */
-export async function createBrowser(): Promise<Browser> {
-  const tempDir = path.join(os.tmpdir(), "rwsdk-e2e-tests");
-  const wsEndpointFile = path.join(tempDir, "wsEndpoint");
-
-  try {
-    const wsEndpoint = await fs.readFile(wsEndpointFile, "utf-8");
-    return await puppeteer.connect({ browserWSEndpoint: wsEndpoint });
-  } catch (error) {
-    console.warn(
-      "Failed to connect to existing browser instance. " +
-        "This might happen if you are running a single test file. " +
-        "Launching a new browser instance instead.",
-    );
-    return await launchBrowser();
-  }
-}
-
-/**
-=======
->>>>>>> 302ebf34
  * Executes a test function with a retry mechanism for specific error codes.
  * @param name - The name of the test, used for logging.
  * @param attemptFn - A function that executes one attempt of the test.
