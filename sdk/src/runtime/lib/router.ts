import { isValidElementType } from "react-is";
import {
  runWithRequestInfoOverrides,
  RequestInfo,
  getRequestInfo,
} from "../requestInfo/worker";

export type DocumentProps = RequestInfo & {
  children: React.ReactNode;
};

export type RwContext = {
  nonce: string;
  Document: React.FC<DocumentProps>;
};

export type RouteMiddleware = (
  requestInfo: RequestInfo,
) =>
  | Response
  | Promise<Response>
  | void
  | Promise<void>
  | Promise<Response | void>;

type RouteFunction = (requestInfo: RequestInfo) => Response | Promise<Response>;

type RouteComponent = (
  requestInfo: RequestInfo,
) => JSX.Element | Promise<JSX.Element>;

type RouteHandler =
  | RouteFunction
  | RouteComponent
  | [...RouteMiddleware[], RouteFunction | RouteComponent];

export type Route = RouteMiddleware | RouteDefinition | Array<Route>;

export type RouteDefinition = {
  path: string;
  handler: RouteHandler;
};

type RouteMatch = {
  params: Record<string, string>;
  handler: RouteHandler;
};

function matchPath(
  routePath: string,
  requestPath: string,
): RequestInfo["params"] | null {
  const pattern = routePath
    .replace(/:[a-zA-Z0-9]+/g, "([^/]+)") // Convert :param to capture group
    .replace(/\*/g, "(.*)"); // Convert * to wildcard capture group

  const regex = new RegExp(`^${pattern}$`);
  const matches = requestPath.match(regex);

  if (!matches) {
    return null;
  }

  // Extract named parameters and wildcards
<<<<<<< HEAD
  const params: RequestInfo["params"] = {};
  const paramNames = [...routePath.matchAll(/:[a-zA-Z]+/g)].map((m) =>
=======
  const params: RouteOptions["params"] = {};
  const paramNames = [...routePath.matchAll(/:[a-zA-Z0-9]+/g)].map((m) =>
>>>>>>> f4916e89
    m[0].slice(1),
  );
  const wildcardCount = (routePath.match(/\*/g) || []).length;

  // Add named parameters
  paramNames.forEach((name, i) => {
    params[name] = matches[i + 1];
  });

  // Add wildcard parameters with numeric indices
  for (let i = 0; i < wildcardCount; i++) {
    const wildcardIndex = paramNames.length + i + 1;
    params[`$${i}`] = matches[wildcardIndex];
  }

  return params;
}

function flattenRoutes(routes: Route[]): (RouteMiddleware | RouteDefinition)[] {
  return routes.reduce((acc: Route[], route) => {
    if (Array.isArray(route)) {
      return [...acc, ...flattenRoutes(route)];
    }
    return [...acc, route];
  }, []) as (RouteMiddleware | RouteDefinition)[];
}

export function defineRoutes(routes: Route[]): {
  routes: Route[];
  handle: ({
    request,
    renderPage,
  }: {
    request: Request;
    renderPage: (requestInfo: RequestInfo, Page: React.FC) => Promise<Response>;
  }) => Response | Promise<Response>;
} {
  const flattenedRoutes = flattenRoutes(routes);
  return {
    routes: flattenedRoutes,
    async handle({ request, renderPage }) {
      const url = new URL(request.url);
      let path = url.pathname;

      // Must end with a trailing slash.
      if (path !== "/" && !path.endsWith("/")) {
        path = path + "/";
      }

      // Find matching route
      let match: RouteMatch | null = null;

      for (const route of flattenedRoutes) {
        if (typeof route === "function") {
          const r = await route(getRequestInfo());

          if (r instanceof Response) {
            return r;
          }

          continue;
        }

        const params = matchPath(route.path, path);
        if (params) {
          match = { params, handler: route.handler };
          break;
        }
      }

      if (!match) {
        // todo(peterp, 2025-01-28): Allow the user to define their own "not found" route.
        return new Response("Not Found", { status: 404 });
      }

      let { params, handler } = match;

      return runWithRequestInfoOverrides({ params }, async () => {
        const handlers = Array.isArray(handler) ? handler : [handler];
        for (const h of handlers) {
          if (isRouteComponent(h)) {
            return await renderPage(getRequestInfo(), h as React.FC);
          } else {
            const r = await (h(getRequestInfo()) as Promise<Response>);
            if (r instanceof Response) {
              return r;
            }
          }
        }

        // Add fallback return
        return new Response("Response not returned from route handler", {
          status: 500,
        });
      });
    },
  };
}

export function route(path: string, handler: RouteHandler): RouteDefinition {
  if (!path.endsWith("/")) {
    path = path + "/";
  }

  return {
    path,
    handler,
  };
}

export function index(handler: RouteHandler): RouteDefinition {
  return route("/", handler);
}

export function prefix(
  prefix: string,
  routes: ReturnType<typeof route>[],
): RouteDefinition[] {
  return routes.map((r) => {
    return {
      path: prefix + r.path,
      handler: r.handler,
    };
  });
}

export function render(
  Document: React.FC<{ children: React.ReactNode }>,
  routes: Route[],
): Route[] {
  const documentMiddleware: RouteMiddleware = ({ rw }) => {
    rw.Document = Document;
  };

  return [documentMiddleware, ...routes];
}

function isRouteComponent(handler: any) {
  return isValidElementType(handler) && handler.toString().includes("jsx");
}<|MERGE_RESOLUTION|>--- conflicted
+++ resolved
@@ -62,13 +62,8 @@
   }
 
   // Extract named parameters and wildcards
-<<<<<<< HEAD
   const params: RequestInfo["params"] = {};
-  const paramNames = [...routePath.matchAll(/:[a-zA-Z]+/g)].map((m) =>
-=======
-  const params: RouteOptions["params"] = {};
   const paramNames = [...routePath.matchAll(/:[a-zA-Z0-9]+/g)].map((m) =>
->>>>>>> f4916e89
     m[0].slice(1),
   );
   const wildcardCount = (routePath.match(/\*/g) || []).length;
