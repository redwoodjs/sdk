import React from "react";
import { transformRscToHtmlStream } from "./render/transformRscToHtmlStream";
import { injectRSCPayload } from "./render/injectRSCPayload";
import { renderToRscStream } from "./render/renderToRscStream";

import { ssrWebpackRequire } from "./imports/worker";
import { rscActionHandler } from "./register/worker";
import { ErrorResponse } from "./error";
import {
  getRequestInfo,
  runWithRequestInfo,
  runWithRequestInfoOverrides,
} from "./requestInfo/worker";
import { RequestInfo } from "./requestInfo/types";

import { Route, defineRoutes, route } from "./lib/router";
import { generateNonce } from "./lib/utils";
import { IS_DEV } from "./constants";

import { HealthCheckWrapper, HealthCheckPage } from "./components/HealthCheck";

declare global {
  type Env = {
    ASSETS: Fetcher;
    DB: D1Database;
  };
}

export const defineApp = (routes: Route[]) => {
  return {
    fetch: async (request: Request, env: Env, cf: ExecutionContext) => {
      globalThis.__webpack_require__ = ssrWebpackRequire;

      const router = defineRoutes(routes);

      // context(justinvdm, 5 Feb 2025): Serve assets requests using the assets service binding
      // todo(justinvdm, 5 Feb 2025): Find a way to avoid this so asset requests are served directly
      // rather than first needing to go through the worker
      if (request.url.includes("/assets/")) {
        const url = new URL(request.url);
        url.pathname = url.pathname.slice("/assets/".length);
        return env.ASSETS.fetch(new Request(url.toString(), request));
      } else if (IS_DEV && request.url.includes("/__vite_preamble__")) {
        return new Response(
          'import RefreshRuntime from "/@react-refresh"; RefreshRuntime.injectIntoGlobalHook(window); window.$RefreshReg$ = () => {}; window.$RefreshSig$ = () => (type) => type; window.__vite_plugin_react_preamble_installed__ = true;',
          {
            headers: {
              "content-type": "text/javascript",
            },
          }
        );
      }

      try {
        const url = new URL(request.url);
        const isRSCRequest = url.searchParams.has("__rsc");
        const isHealthCheck = url.searchParams.has("__health");
        const userHeaders = new Headers();

        const rw = {
          Document: DefaultDocument,
          nonce: generateNonce(),
        };

        const outerRequestInfo: RequestInfo = {
          request,
          headers: userHeaders,
          cf,
          params: {},
          ctx: {},
          rw,
        };

        const createPageElement = (
          requestInfo: RequestInfo,
          Page: React.FC<any>
        ) => {
          if (isClientReference(Page)) {
            const { ctx, params } = requestInfo;
            // context(justinvdm, 25 Feb 2025): If the page is a client reference, we need to avoid passing
            // down props the client shouldn't get (e.g. env). For safety, we pick the allowed props explicitly.
            return <Page ctx={ctx} params={params} />;
          } else {
            // context(justinvdm, 24 Apr 2025): We need to wrap the page in a component that throws the response to bubble it up and break out of react rendering context
            // This way, we're able to return a response from the page component while still staying within react rendering context
            const PageWrapper = async () => {
              const result = await Page(requestInfo);

              if (result instanceof Response) {
                throw result;
              }

              return result;
            };

            return <PageWrapper />;
          }
        };

        const renderPage = async (
          requestInfo: RequestInfo,
          Page: React.FC<any>,
          onError: (error: unknown) => void
        ) => {
          if (isClientReference(requestInfo.rw.Document)) {
            if (IS_DEV) {
              console.error("Document cannot be a client component");
            }

            return new Response(null, {
              status: 500,
            });
          }

<<<<<<< HEAD
          const props = computePageProps(requestInfo, Page);
          let pageResult = await Page(props);

          if (pageResult instanceof Response) {
            return pageResult;
          }

=======
>>>>>>> 49cdec7e
          let actionResult: unknown = undefined;
          const isRSCActionHandler = url.searchParams.has("__rsc_action_id");

          // Handle action requests first to ensure __health action works properly
          if (isRSCActionHandler) {
            actionResult = await rscActionHandler(request);
          }

<<<<<<< HEAD
          // If health check is requested via query param, wrap the page with health info
          if (isHealthCheck && React.isValidElement(pageResult)) {
            pageResult = <HealthCheckWrapper>{pageResult}</HealthCheckWrapper>;
          }
=======
          const pageElement = createPageElement(requestInfo, Page);
>>>>>>> 49cdec7e

          const rscPayloadStream = renderToRscStream({
            node: pageElement,
            actionResult:
              actionResult instanceof Response ? null : actionResult,
            onError,
          });

          if (isRSCRequest) {
            return new Response(rscPayloadStream, {
              headers: {
                "content-type": "text/x-component; charset=utf-8",
              },
            });
          }

          const [rscPayloadStream1, rscPayloadStream2] = rscPayloadStream.tee();

          const htmlStream = await transformRscToHtmlStream({
            stream: rscPayloadStream1,
            Parent: ({ children }) => (
              <rw.Document {...requestInfo} children={children} />
            ),
            nonce: rw.nonce,
          });

          const html = htmlStream.pipeThrough(
            injectRSCPayload(rscPayloadStream2, {
              nonce: rw.nonce,
            })
          );

          return new Response(html, {
            headers: {
              "content-type": "text/html; charset=utf-8",
            },
          });
        };

        const response = await runWithRequestInfo(
          outerRequestInfo,
          async () =>
            new Promise<Response>(async (resolve, reject) => {
              try {
                resolve(
                  await router.handle({
                    request,
                    renderPage,
                    getRequestInfo,
                    runWithRequestInfoOverrides,
                    onError: reject,
                  })
                );
              } catch (e) {
                reject(e);
              }
            })
        );

        // context(justinvdm, 18 Mar 2025): In some cases, such as a .fetch() call to a durable object instance, or Response.redirect(),
        // we need to return a mutable response object.
        const mutableResponse = new Response(response.body, response);

        for (const [key, value] of userHeaders.entries()) {
          if (!response.headers.has(key)) {
            mutableResponse.headers.set(key, value);
          }
        }

        return mutableResponse;
      } catch (e) {
        if (e instanceof ErrorResponse) {
          return new Response(e.message, { status: e.code });
        }

        if (e instanceof Response) {
          return e;
        }

        console.error("Unhandled error", e);
        throw e;
      }
    },
  };
};

export const DefaultDocument: React.FC<{ children: React.ReactNode }> = ({
  children,
}) => (
  <html lang="en">
    <head>
      <meta charSet="utf-8" />
      <meta name="viewport" content="width=device-width, initial-scale=1" />
    </head>
    <body>
      <div id="root">{children}</div>
    </body>
  </html>
);

const isClientReference = (Component: React.FC<any>) => {
  return Object.prototype.hasOwnProperty.call(Component, "$$isClientReference");
};<|MERGE_RESOLUTION|>--- conflicted
+++ resolved
@@ -75,11 +75,12 @@
           requestInfo: RequestInfo,
           Page: React.FC<any>
         ) => {
+          let pageElement;
           if (isClientReference(Page)) {
             const { ctx, params } = requestInfo;
             // context(justinvdm, 25 Feb 2025): If the page is a client reference, we need to avoid passing
             // down props the client shouldn't get (e.g. env). For safety, we pick the allowed props explicitly.
-            return <Page ctx={ctx} params={params} />;
+            pageElement = <Page ctx={ctx} params={params} />;
           } else {
             // context(justinvdm, 24 Apr 2025): We need to wrap the page in a component that throws the response to bubble it up and break out of react rendering context
             // This way, we're able to return a response from the page component while still staying within react rendering context
@@ -93,8 +94,16 @@
               return result;
             };
 
-            return <PageWrapper />;
-          }
+            pageElement = <PageWrapper />;
+          }
+
+          if (isHealthCheck) {
+            pageElement = (
+              <HealthCheckWrapper>{pageElement}</HealthCheckWrapper>
+            );
+          }
+
+          return pageElement;
         };
 
         const renderPage = async (
@@ -112,16 +121,6 @@
             });
           }
 
-<<<<<<< HEAD
-          const props = computePageProps(requestInfo, Page);
-          let pageResult = await Page(props);
-
-          if (pageResult instanceof Response) {
-            return pageResult;
-          }
-
-=======
->>>>>>> 49cdec7e
           let actionResult: unknown = undefined;
           const isRSCActionHandler = url.searchParams.has("__rsc_action_id");
 
@@ -130,14 +129,7 @@
             actionResult = await rscActionHandler(request);
           }
 
-<<<<<<< HEAD
-          // If health check is requested via query param, wrap the page with health info
-          if (isHealthCheck && React.isValidElement(pageResult)) {
-            pageResult = <HealthCheckWrapper>{pageResult}</HealthCheckWrapper>;
-          }
-=======
           const pageElement = createPageElement(requestInfo, Page);
->>>>>>> 49cdec7e
 
           const rscPayloadStream = renderToRscStream({
             node: pageElement,
