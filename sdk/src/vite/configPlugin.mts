--- conflicted
+++ resolved
@@ -18,20 +18,12 @@
   projectRootDir,
   clientEntryPathname,
   workerEntryPathname,
-<<<<<<< HEAD
-  prismaStatus,
-=======
->>>>>>> 60f7fd8c
 }: {
   mode: "development" | "production";
   silent: boolean;
   projectRootDir: string;
   clientEntryPathname: string;
   workerEntryPathname: string;
-<<<<<<< HEAD
-  prismaStatus: PrismaCheckResult;
-=======
->>>>>>> 60f7fd8c
 }): Plugin => ({
   name: "rwsdk:config",
   config: (_, { command }) => {
@@ -74,10 +66,7 @@
             noDiscovery: false,
             esbuildOptions: {
               conditions: ["workerd", "react-server"],
-<<<<<<< HEAD
-=======
               plugins: [ignoreVirtualModules],
->>>>>>> 60f7fd8c
             },
             include: [
               "react/jsx-runtime",
@@ -106,20 +95,7 @@
       },
       resolve: {
         conditions: ["workerd"],
-<<<<<<< HEAD
-        alias: {
-          ...(prismaStatus.hasNodeModulesGeneratedPrismaClient
-            ? {
-                ".prisma/client/default": resolve(
-                  projectRootDir,
-                  "node_modules/.prisma/client/wasm.js",
-                ),
-              }
-            : {}),
-        },
-=======
         alias: [],
->>>>>>> 60f7fd8c
       },
     };
 
