--- conflicted
+++ resolved
@@ -18,11 +18,8 @@
 import { injectVitePreamble } from "./injectVitePreamblePlugin.mjs";
 import { vitePreamblePlugin } from "./vitePreamblePlugin.mjs";
 import { prismaPlugin } from "./prismaPlugin.mjs";
-<<<<<<< HEAD
 import { ssrBridgePlugin } from "./ssrBridgePlugin.mjs";
-=======
 import { hasPkgScript } from "../lib/hasPkgScript.mjs";
->>>>>>> fbdd51a0
 
 export type RedwoodPluginOptions = {
   silent?: boolean;
