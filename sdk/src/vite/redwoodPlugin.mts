import { resolve } from "node:path";
import { InlineConfig } from "vite";

import reactPlugin from "@vitejs/plugin-react";
import tsconfigPaths from "vite-tsconfig-paths";

import { transformJsxScriptTagsPlugin } from "./transformJsxScriptTagsPlugin.mjs";
import { useServerPlugin } from "./useServerPlugin.mjs";
import { useClientPlugin } from "./useClientPlugin.mjs";
import { useClientLookupPlugin } from "./useClientLookupPlugin.mjs";
import { miniflarePlugin } from "./miniflarePlugin.mjs";
import { moveStaticAssetsPlugin } from "./moveStaticAssetsPlugin.mjs";
import { configPlugin } from "./configPlugin.mjs";
import { $ } from "../lib/$.mjs";
import { reactConditionsResolverPlugin } from "./reactConditionsResolverPlugin.mjs";
import { findWranglerConfig } from "../lib/findWranglerConfig.mjs";
import { pathExists } from "fs-extra";
import { injectVitePreamble } from "./injectVitePreamblePlugin.mjs";
import { vitePreamblePlugin } from "./vitePreamblePlugin.mjs";
<<<<<<< HEAD
import { checkPrismaStatus } from "./checkIsUsingPrisma.mjs";
=======
import { prismaPlugin } from "./prismaPlugin.mjs";
>>>>>>> 60f7fd8c

export type RedwoodPluginOptions = {
  silent?: boolean;
  rootDir?: string;
  mode?: "development" | "production";
  configPath?: string;
  entry?: {
    client?: string;
    worker?: string;
  };
};

export const redwoodPlugin = async (
  options: RedwoodPluginOptions = {},
): Promise<InlineConfig["plugins"]> => {
  const projectRootDir = process.cwd();
  const mode =
    options.mode ??
    (process.env.NODE_ENV === "development" ? "development" : "production");
  const clientEntryPathname = resolve(
    projectRootDir,
    options?.entry?.client ?? "src/client.tsx",
  );
  const workerEntryPathname = resolve(
    projectRootDir,
    options?.entry?.worker ?? "src/worker.tsx",
  );

  // context(justinvdm, 31 Mar 2025): We assume that if there is no .wrangler directory,
  // then this is fresh install, and we run `npm run dev:init` here.
  if (
    process.env.RWSDK_WORKER_RUN !== "1" &&
    process.env.RWSDK_DEPLOY !== "1" &&
    !(await pathExists(resolve(process.cwd(), ".wrangler")))
  ) {
    console.log(
      "🚀 Project has no .wrangler directory yet, assuming fresh install: running `npm run dev:init`...",
    );
    await $({
      // context(justinvdm, 01 Apr 2025): We want to avoid interactive migration y/n prompt, so we ignore stdin
      // as a signal to operate in no-tty mode
      stdio: ["ignore", "inherit", "inherit"],
    })`npm run dev:init`;
  }
<<<<<<< HEAD

  const prismaStatus = await checkPrismaStatus({ projectRootDir });

  // context(justinvdm, 10 Mar 2025): We need to use vite optimizeDeps for all deps to work with @cloudflare/vite-plugin.
  // Thing is, @prisma/client has generated code. So users end up with a stale @prisma/client
  // when they change their prisma schema and regenerate the client, until clearing out node_modules/.vite
  // We can't exclude @prisma/client from optimizeDeps since we need it there for @cloudflare/vite-plugin to work.
  // But we can manually invalidate the cache if the prisma schema changes.
  await invalidateCacheIfPrismaClientChanged({
    projectRootDir,
  });

=======
>>>>>>> 60f7fd8c
  return [
    configPlugin({
      mode,
      silent: options.silent ?? false,
      projectRootDir,
      clientEntryPathname,
      workerEntryPathname,
<<<<<<< HEAD
      prismaStatus,
=======
>>>>>>> 60f7fd8c
    }),
    reactConditionsResolverPlugin({ projectRootDir, mode }),
    tsconfigPaths({ root: projectRootDir }),
    miniflarePlugin({
      rootDir: projectRootDir,
      viteEnvironment: { name: "worker" },
      workerEntryPathname,
      configPath:
        options.configPath ?? (await findWranglerConfig(projectRootDir)),
    }),
    reactPlugin(),
    useServerPlugin(),
    useClientPlugin(),
    vitePreamblePlugin(),
    injectVitePreamble({ clientEntryPathname, mode }),
    useClientLookupPlugin({
      rootDir: projectRootDir,
      containingPath: "./src/app",
    }),
    transformJsxScriptTagsPlugin({
      manifestPath: resolve(
        projectRootDir,
        "dist",
        "client",
        ".vite",
        "manifest.json",
      ),
    }),
    moveStaticAssetsPlugin({ rootDir: projectRootDir }),
    prismaPlugin({ projectRootDir }),
  ];
};<|MERGE_RESOLUTION|>--- conflicted
+++ resolved
@@ -17,11 +17,7 @@
 import { pathExists } from "fs-extra";
 import { injectVitePreamble } from "./injectVitePreamblePlugin.mjs";
 import { vitePreamblePlugin } from "./vitePreamblePlugin.mjs";
-<<<<<<< HEAD
-import { checkPrismaStatus } from "./checkIsUsingPrisma.mjs";
-=======
 import { prismaPlugin } from "./prismaPlugin.mjs";
->>>>>>> 60f7fd8c
 
 export type RedwoodPluginOptions = {
   silent?: boolean;
@@ -66,21 +62,6 @@
       stdio: ["ignore", "inherit", "inherit"],
     })`npm run dev:init`;
   }
-<<<<<<< HEAD
-
-  const prismaStatus = await checkPrismaStatus({ projectRootDir });
-
-  // context(justinvdm, 10 Mar 2025): We need to use vite optimizeDeps for all deps to work with @cloudflare/vite-plugin.
-  // Thing is, @prisma/client has generated code. So users end up with a stale @prisma/client
-  // when they change their prisma schema and regenerate the client, until clearing out node_modules/.vite
-  // We can't exclude @prisma/client from optimizeDeps since we need it there for @cloudflare/vite-plugin to work.
-  // But we can manually invalidate the cache if the prisma schema changes.
-  await invalidateCacheIfPrismaClientChanged({
-    projectRootDir,
-  });
-
-=======
->>>>>>> 60f7fd8c
   return [
     configPlugin({
       mode,
@@ -88,10 +69,6 @@
       projectRootDir,
       clientEntryPathname,
       workerEntryPathname,
-<<<<<<< HEAD
-      prismaStatus,
-=======
->>>>>>> 60f7fd8c
     }),
     reactConditionsResolverPlugin({ projectRootDir, mode }),
     tsconfigPaths({ root: projectRootDir }),
