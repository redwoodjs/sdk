--- conflicted
+++ resolved
@@ -298,28 +298,15 @@
                 inheritedEnv,
               });
 
-<<<<<<< HEAD
-              // Store the definitive environment for this module
-              moduleEnvironments.set(args.path, moduleEnv);
-              log("Set environment for", args.path, "to", moduleEnv);
-=======
               // Store the definitive environment for this module, so it can be used when it becomes an importer.
               const realPath = await fsp.realpath(args.path);
               moduleEnvironments.set(realPath, moduleEnv);
               log("Set environment for", realPath, "to", moduleEnv);
->>>>>>> 870d74fa
 
               // Populate the output sets if the file has a directive
               if (isClient) {
-<<<<<<< HEAD
-                log("Discovered 'use client' in:", args.gpath);
-                clientFiles.add(
-                  normalizeModulePath(args.path, rootConfig.root),
-                );
-=======
                 log("Discovered 'use client' in:", realPath);
                 clientFiles.add(normalizeModulePath(realPath, rootConfig.root));
->>>>>>> 870d74fa
               }
               if (isServer) {
                 log("Discovered 'use server' in:", realPath);
