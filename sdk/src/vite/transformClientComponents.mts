import MagicString from "magic-string";
import debug from "debug";
import { hasDirective } from "./hasDirective.mjs";
import { findExports, type ExportInfo } from "./findSpecifiers.mjs";
import { VENDOR_CLIENT_BARREL_EXPORT_PATH } from "../lib/constants.mjs";

interface TransformContext {
  environmentName: string;
  clientFiles?: Set<string>;
  isEsbuild?: boolean;
}

interface TransformResult {
  code: string;
  map?: any;
}

const logVite = debug("rwsdk:vite:transform-client-components:vite");
const logEsbuild = debug("rwsdk:vite:transform-client-components:esbuild");

export async function transformClientComponents(
  code: string,
  normalizedId: string,
  ctx: TransformContext,
): Promise<TransformResult | undefined> {
  if (
    !ctx.clientFiles?.has(normalizedId) &&
    !hasDirective(code, "use client")
  ) {
    return;
  }

  const log = ctx.isEsbuild ? logEsbuild : logVite;

  // Parse exports using the findExports helper
  const exportInfos = findExports(normalizedId, code, log);

  // Process exports into the format expected by the rst of the function
  type ProcessedExportInfo = {
    local: string;
    exported: string;
    isDefault: boolean;
    statementIdx: number;
    alias?: string;
  };

  const processedExports: ProcessedExportInfo[] = [];
  let defaultExportInfo: ProcessedExportInfo | undefined;

  // Helper to get the computed local name (with alias suffix if present)
  function getComputedLocalName(info: ProcessedExportInfo): string {
    return `${info.local}${info.alias ? `_${info.alias}` : ""}`;
  }

  // Convert ExportInfo to ProcessedExportInfo
  exportInfos.forEach((exportInfo, idx) => {
    if (exportInfo.isDefault) {
      defaultExportInfo = {
        local: exportInfo.alias || "default",
        exported: "default",
        isDefault: true,
        statementIdx: idx,
      };
    } else {
      // For aliases like "export { MyComponent as CustomName }", we need:
      // - local: "MyComponent" (the original name)
      // - exported: "CustomName" (the alias name)
      // - alias: "CustomName" (to generate MyComponent_CustomName)
      if (!exportInfo.name) {
        return;
      }
      const hasAlias = exportInfo.alias && exportInfo.originalName;
      processedExports.push({
        local: exportInfo.originalName || exportInfo.name, // Use originalName if available
        exported: exportInfo.name, // The exported name (alias if present)
        isDefault: false,
        statementIdx: idx,
        alias: hasAlias ? exportInfo.alias : undefined,
      });
    }
  });

  // 3. Client/SSR files: just remove the directive
  if (ctx.environmentName === "ssr" || ctx.environmentName === "client") {
    log(
      ":isEsbuild=%s: Handling SSR virtual module: %s",
      !!ctx.isEsbuild,
      normalizedId,
    );

    // Remove 'use client' directive using magic-string
    const s = new MagicString(code);

    // Find and remove "use client" directives
    const directiveRegex = /^(\s*)(['"]use client['"])\s*;?\s*\n?/gm;
    let match;
    while ((match = directiveRegex.exec(code)) !== null) {
      const start = match.index;
      const end = match.index + match[0].length;
      s.remove(start, end);
      process.env.VERBOSE &&
        log(
          "Removed 'use client' directive from normalizedId=%s",
          normalizedId,
        );
      break; // Only remove the first one
    }

    const sourceMap = s.generateMap({
      source: normalizedId,
      includeContent: true,
      hires: true,
    });

    process.env.VERBOSE &&
      log(
        ":VERBOSE: SSR transformed code for %s:\n%s",
        normalizedId,
        s.toString(),
      );

    return {
      code: s.toString(),
      map: sourceMap,
    };
  }

  // 4. Non-SSR files: replace all implementation with registerClientReference logic
  // Generate completely new code for worker/client environments
  const s = new MagicString("");

<<<<<<< HEAD
  const isDev = process.env.VITE_IS_DEV_SERVER === "1";
  const isNodeModule = normalizedId.includes("node_modules");

  if (isDev && isNodeModule) {
    s.append(
      `import VENDOR_BARREL from "${VENDOR_CLIENT_BARREL_EXPORT_PATH}";\n`,
    );
    s.append(`const SSRModule = VENDOR_BARREL["${normalizedId}"];\n`);
  } else {
    s.append(
      `import * as SSRModule from "virtual:rwsdk:ssr:${normalizedId}";\n`,
    );
  }

  // Add import declaration
=======
  s.append('import { ssrLoadModule } from "rwsdk/__ssr_bridge";\n');
>>>>>>> 4bdfc544
  s.append('import { registerClientReference } from "rwsdk/worker";\n');
  s.append(`const SSRModule = await ssrLoadModule("${normalizedId}");\n`);

  // Compute unique computed local names first
  const computedLocalNames = new Map(
    processedExports.map((info) => [getComputedLocalName(info), info]),
  );

  // Add registerClientReference assignments for unique names
  for (const [computedLocalName, correspondingInfo] of computedLocalNames) {
    s.append(
      `const ${computedLocalName} = registerClientReference(SSRModule, "${normalizedId}", "${correspondingInfo.exported}");\n`,
    );
  }

  // Add grouped export statement for named exports (preserving order and alias)
  if (processedExports.length > 0) {
    const exportNames = Array.from(computedLocalNames.entries()).map(
      ([computedLocalName, correspondingInfo]) =>
        correspondingInfo.local === correspondingInfo.exported
          ? computedLocalName
          : `${computedLocalName} as ${correspondingInfo.exported}`,
    );
    s.append(`export { ${exportNames.join(", ")} };\n`);
  }

  // Add default export if present
  if (defaultExportInfo) {
    log(
      ":isEsbuild=%s: Registering client reference for default export: %s",
      !!ctx.isEsbuild,
      defaultExportInfo.exported,
    );
    s.append(
      `export default registerClientReference(SSRModule, "${normalizedId}", "${defaultExportInfo.exported}");\n`,
    );
  }

  const sourceMap = s.generateMap({
    source: normalizedId,
    includeContent: true,
    hires: true,
  });

  const finalResult = s.toString();

  process.env.VERBOSE &&
    log(
      ":VERBOSE: Transformed code (env=%s, normalizedId=%s):\n%s",
      normalizedId,
      ctx.environmentName,
      finalResult,
    );

  return {
    code: finalResult,
    map: sourceMap,
  };
}

export type { TransformContext, TransformResult };<|MERGE_RESOLUTION|>--- conflicted
+++ resolved
@@ -129,25 +129,7 @@
   // Generate completely new code for worker/client environments
   const s = new MagicString("");
 
-<<<<<<< HEAD
-  const isDev = process.env.VITE_IS_DEV_SERVER === "1";
-  const isNodeModule = normalizedId.includes("node_modules");
-
-  if (isDev && isNodeModule) {
-    s.append(
-      `import VENDOR_BARREL from "${VENDOR_CLIENT_BARREL_EXPORT_PATH}";\n`,
-    );
-    s.append(`const SSRModule = VENDOR_BARREL["${normalizedId}"];\n`);
-  } else {
-    s.append(
-      `import * as SSRModule from "virtual:rwsdk:ssr:${normalizedId}";\n`,
-    );
-  }
-
-  // Add import declaration
-=======
   s.append('import { ssrLoadModule } from "rwsdk/__ssr_bridge";\n');
->>>>>>> 4bdfc544
   s.append('import { registerClientReference } from "rwsdk/worker";\n');
   s.append(`const SSRModule = await ssrLoadModule("${normalizedId}");\n`);
 
