--- conflicted
+++ resolved
@@ -19,14 +19,9 @@
 }
 `)) ?? "",
     ).toEqual(
-<<<<<<< HEAD
-      `import * as SSRModule from "virtual:rwsdk:ssr:/test/file.tsx";
-import { registerClientReference } from "rwsdk/worker";
-=======
-      `import { ssrLoadModule } from "rwsdk/__ssr_bridge";
-import { registerClientReference } from "rwsdk/worker";
-const SSRModule = await ssrLoadModule("/test/file.tsx");
->>>>>>> 4bdfc544
+      `import { ssrLoadModule } from "rwsdk/__ssr_bridge";
+import { registerClientReference } from "rwsdk/worker";
+const SSRModule = await ssrLoadModule("/test/file.tsx");
 const Component = registerClientReference(SSRModule, "/test/file.tsx", "Component");
 export { Component };
 `,
@@ -42,14 +37,9 @@
 }
   `)) ?? "",
     ).toEqual(
-<<<<<<< HEAD
-      `import * as SSRModule from "virtual:rwsdk:ssr:/test/file.tsx";
-import { registerClientReference } from "rwsdk/worker";
-=======
-      `import { ssrLoadModule } from "rwsdk/__ssr_bridge";
-import { registerClientReference } from "rwsdk/worker";
-const SSRModule = await ssrLoadModule("/test/file.tsx");
->>>>>>> 4bdfc544
+      `import { ssrLoadModule } from "rwsdk/__ssr_bridge";
+import { registerClientReference } from "rwsdk/worker";
+const SSRModule = await ssrLoadModule("/test/file.tsx");
 const Component = registerClientReference(SSRModule, "/test/file.tsx", "Component");
 export { Component };
 `,
@@ -64,14 +54,9 @@
   return jsx('div', { children: 'Hello' });
 }`)) ?? "",
     ).toEqual(
-<<<<<<< HEAD
-      `import * as SSRModule from "virtual:rwsdk:ssr:/test/file.tsx";
-import { registerClientReference } from "rwsdk/worker";
-=======
-      `import { ssrLoadModule } from "rwsdk/__ssr_bridge";
-import { registerClientReference } from "rwsdk/worker";
-const SSRModule = await ssrLoadModule("/test/file.tsx");
->>>>>>> 4bdfc544
+      `import { ssrLoadModule } from "rwsdk/__ssr_bridge";
+import { registerClientReference } from "rwsdk/worker";
+const SSRModule = await ssrLoadModule("/test/file.tsx");
 const Component = registerClientReference(SSRModule, "/test/file.tsx", "Component");
 export { Component };
 `,
@@ -86,14 +71,9 @@
   return jsx('div', { children: 'Hello' });
 }`)) ?? "",
     ).toEqual(
-<<<<<<< HEAD
-      `import * as SSRModule from "virtual:rwsdk:ssr:/test/file.tsx";
-import { registerClientReference } from "rwsdk/worker";
-=======
-      `import { ssrLoadModule } from "rwsdk/__ssr_bridge";
-import { registerClientReference } from "rwsdk/worker";
-const SSRModule = await ssrLoadModule("/test/file.tsx");
->>>>>>> 4bdfc544
+      `import { ssrLoadModule } from "rwsdk/__ssr_bridge";
+import { registerClientReference } from "rwsdk/worker";
+const SSRModule = await ssrLoadModule("/test/file.tsx");
 export default registerClientReference(SSRModule, "/test/file.tsx", "default");
 `,
     );
@@ -107,14 +87,9 @@
   return jsx('div', { children: 'Hello' });
 }`)) ?? "",
     ).toEqual(
-<<<<<<< HEAD
-      `import * as SSRModule from "virtual:rwsdk:ssr:/test/file.tsx";
-import { registerClientReference } from "rwsdk/worker";
-=======
-      `import { ssrLoadModule } from "rwsdk/__ssr_bridge";
-import { registerClientReference } from "rwsdk/worker";
-const SSRModule = await ssrLoadModule("/test/file.tsx");
->>>>>>> 4bdfc544
+      `import { ssrLoadModule } from "rwsdk/__ssr_bridge";
+import { registerClientReference } from "rwsdk/worker";
+const SSRModule = await ssrLoadModule("/test/file.tsx");
 export default registerClientReference(SSRModule, "/test/file.tsx", "default");
 `,
     );
@@ -147,14 +122,9 @@
 export { Second, Third }
 export { Fourth as AnotherName }`)) ?? "",
     ).toEqual(
-<<<<<<< HEAD
-      `import * as SSRModule from "virtual:rwsdk:ssr:/test/file.tsx";
-import { registerClientReference } from "rwsdk/worker";
-=======
-      `import { ssrLoadModule } from "rwsdk/__ssr_bridge";
-import { registerClientReference } from "rwsdk/worker";
-const SSRModule = await ssrLoadModule("/test/file.tsx");
->>>>>>> 4bdfc544
+      `import { ssrLoadModule } from "rwsdk/__ssr_bridge";
+import { registerClientReference } from "rwsdk/worker";
+const SSRModule = await ssrLoadModule("/test/file.tsx");
 const First = registerClientReference(SSRModule, "/test/file.tsx", "First");
 const Second = registerClientReference(SSRModule, "/test/file.tsx", "Second");
 const Third = registerClientReference(SSRModule, "/test/file.tsx", "Third");
@@ -176,14 +146,9 @@
 
 export default Component;`)) ?? "",
     ).toEqual(
-<<<<<<< HEAD
-      `import * as SSRModule from "virtual:rwsdk:ssr:/test/file.tsx";
-import { registerClientReference } from "rwsdk/worker";
-=======
-      `import { ssrLoadModule } from "rwsdk/__ssr_bridge";
-import { registerClientReference } from "rwsdk/worker";
-const SSRModule = await ssrLoadModule("/test/file.tsx");
->>>>>>> 4bdfc544
+      `import { ssrLoadModule } from "rwsdk/__ssr_bridge";
+import { registerClientReference } from "rwsdk/worker";
+const SSRModule = await ssrLoadModule("/test/file.tsx");
 export default registerClientReference(SSRModule, "/test/file.tsx", "default");
 `,
     );
@@ -273,14 +238,9 @@
 }
 `)) ?? "",
     ).toEqual(
-<<<<<<< HEAD
-      `import * as SSRModule from "virtual:rwsdk:ssr:/test/file.tsx";
-import { registerClientReference } from "rwsdk/worker";
-=======
-      `import { ssrLoadModule } from "rwsdk/__ssr_bridge";
-import { registerClientReference } from "rwsdk/worker";
-const SSRModule = await ssrLoadModule("/test/file.tsx");
->>>>>>> 4bdfc544
+      `import { ssrLoadModule } from "rwsdk/__ssr_bridge";
+import { registerClientReference } from "rwsdk/worker";
+const SSRModule = await ssrLoadModule("/test/file.tsx");
 const Chat = registerClientReference(SSRModule, "/test/file.tsx", "Chat");
 export { Chat };
 `,
@@ -301,14 +261,9 @@
 
 export { MyComponent as CustomName }`)) ?? "",
     ).toEqual(
-<<<<<<< HEAD
-      `import * as SSRModule from "virtual:rwsdk:ssr:/test/file.tsx";
-import { registerClientReference } from "rwsdk/worker";
-=======
-      `import { ssrLoadModule } from "rwsdk/__ssr_bridge";
-import { registerClientReference } from "rwsdk/worker";
-const SSRModule = await ssrLoadModule("/test/file.tsx");
->>>>>>> 4bdfc544
+      `import { ssrLoadModule } from "rwsdk/__ssr_bridge";
+import { registerClientReference } from "rwsdk/worker";
+const SSRModule = await ssrLoadModule("/test/file.tsx");
 const MyComponent_CustomName = registerClientReference(SSRModule, "/test/file.tsx", "CustomName");
 export { MyComponent_CustomName as CustomName };
 `,
@@ -325,14 +280,9 @@
 
 export { First, Second, Third }`)) ?? "",
     ).toEqual(
-<<<<<<< HEAD
-      `import * as SSRModule from "virtual:rwsdk:ssr:/test/file.tsx";
-import { registerClientReference } from "rwsdk/worker";
-=======
-      `import { ssrLoadModule } from "rwsdk/__ssr_bridge";
-import { registerClientReference } from "rwsdk/worker";
-const SSRModule = await ssrLoadModule("/test/file.tsx");
->>>>>>> 4bdfc544
+      `import { ssrLoadModule } from "rwsdk/__ssr_bridge";
+import { registerClientReference } from "rwsdk/worker";
+const SSRModule = await ssrLoadModule("/test/file.tsx");
 const First = registerClientReference(SSRModule, "/test/file.tsx", "First");
 const Second = registerClientReference(SSRModule, "/test/file.tsx", "Second");
 const Third = registerClientReference(SSRModule, "/test/file.tsx", "Third");
@@ -351,14 +301,9 @@
 
 export { Component, data, helper }`)) ?? "",
     ).toEqual(
-<<<<<<< HEAD
-      `import * as SSRModule from "virtual:rwsdk:ssr:/test/file.tsx";
-import { registerClientReference } from "rwsdk/worker";
-=======
-      `import { ssrLoadModule } from "rwsdk/__ssr_bridge";
-import { registerClientReference } from "rwsdk/worker";
-const SSRModule = await ssrLoadModule("/test/file.tsx");
->>>>>>> 4bdfc544
+      `import { ssrLoadModule } from "rwsdk/__ssr_bridge";
+import { registerClientReference } from "rwsdk/worker";
+const SSRModule = await ssrLoadModule("/test/file.tsx");
 const Component = registerClientReference(SSRModule, "/test/file.tsx", "Component");
 const data = registerClientReference(SSRModule, "/test/file.tsx", "data");
 const helper = registerClientReference(SSRModule, "/test/file.tsx", "helper");
@@ -378,14 +323,9 @@
 export { Slot, Slot as Root }
 `)) ?? "",
     ).toEqual(
-<<<<<<< HEAD
-      `import * as SSRModule from "virtual:rwsdk:ssr:/test/file.tsx";
-import { registerClientReference } from "rwsdk/worker";
-=======
-      `import { ssrLoadModule } from "rwsdk/__ssr_bridge";
-import { registerClientReference } from "rwsdk/worker";
-const SSRModule = await ssrLoadModule("/test/file.tsx");
->>>>>>> 4bdfc544
+      `import { ssrLoadModule } from "rwsdk/__ssr_bridge";
+import { registerClientReference } from "rwsdk/worker";
+const SSRModule = await ssrLoadModule("/test/file.tsx");
 const Slot = registerClientReference(SSRModule, "/test/file.tsx", "Slot");
 const Slot_Root = registerClientReference(SSRModule, "/test/file.tsx", "Root");
 export { Slot, Slot_Root as Root };
@@ -424,14 +364,9 @@
 export { Sidebar, SidebarContent, SidebarFooter, SidebarGroup, SidebarGroupAction, SidebarGroupContent, SidebarGroupLabel, SidebarHeader, SidebarInput, SidebarInset, SidebarMenu, SidebarMenuAction, SidebarMenuBadge, SidebarMenuButton, SidebarMenuItem, SidebarMenuSkeleton, SidebarMenuSub, SidebarMenuSubButton, SidebarMenuSubItem, SidebarProvider, SidebarRail, SidebarSeparator, SidebarTrigger, useSidebar, };`;
 
     expect((await transform(code)) ?? "").toEqual(
-<<<<<<< HEAD
-      `import * as SSRModule from "virtual:rwsdk:ssr:/test/file.tsx";
-import { registerClientReference } from "rwsdk/worker";
-=======
-      `import { ssrLoadModule } from "rwsdk/__ssr_bridge";
-import { registerClientReference } from "rwsdk/worker";
-const SSRModule = await ssrLoadModule("/test/file.tsx");
->>>>>>> 4bdfc544
+      `import { ssrLoadModule } from "rwsdk/__ssr_bridge";
+import { registerClientReference } from "rwsdk/worker";
+const SSRModule = await ssrLoadModule("/test/file.tsx");
 const Sidebar = registerClientReference(SSRModule, "/test/file.tsx", "Sidebar");
 const SidebarContent = registerClientReference(SSRModule, "/test/file.tsx", "SidebarContent");
 const SidebarFooter = registerClientReference(SSRModule, "/test/file.tsx", "SidebarFooter");
@@ -496,15 +431,9 @@
 export const MyComponent = () => {};`;
 
     expect((await transformDev(code, id)) ?? "").toEqual(
-<<<<<<< HEAD
-      `import VENDOR_BARREL from "virtual:rwsdk:ssr:rwsdk/__vendor_client_barrel";
-const SSRModule = VENDOR_BARREL["/test/node_modules/my-lib/component.js"];
-import { registerClientReference } from "rwsdk/worker";
-=======
       `import { ssrLoadModule } from "rwsdk/__ssr_bridge";
 import { registerClientReference } from "rwsdk/worker";
 const SSRModule = await ssrLoadModule("/test/node_modules/my-lib/component.js");
->>>>>>> 4bdfc544
 const MyComponent = registerClientReference(SSRModule, "/test/node_modules/my-lib/component.js", "MyComponent");
 export { MyComponent };
 `,
@@ -517,14 +446,9 @@
 export const MyComponent = () => {};`;
 
     expect((await transformDev(code, id)) ?? "").toEqual(
-<<<<<<< HEAD
-      `import * as SSRModule from "virtual:rwsdk:ssr:/test/app/component.tsx";
-import { registerClientReference } from "rwsdk/worker";
-=======
       `import { ssrLoadModule } from "rwsdk/__ssr_bridge";
 import { registerClientReference } from "rwsdk/worker";
 const SSRModule = await ssrLoadModule("/test/app/component.tsx");
->>>>>>> 4bdfc544
 const MyComponent = registerClientReference(SSRModule, "/test/app/component.tsx", "MyComponent");
 export { MyComponent };
 `,
