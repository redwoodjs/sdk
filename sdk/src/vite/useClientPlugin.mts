--- conflicted
+++ resolved
@@ -3,93 +3,6 @@
 import { parse } from "es-module-lexer";
 import MagicString from "magic-string";
 
-<<<<<<< HEAD
-interface UseClientPluginOptions {}
-
-export const useClientPlugin = (
-  options: UseClientPluginOptions = {},
-): Plugin => ({
-  name: "rw-sdk-use-client",
-  async transform(code, id) {
-    if (id.includes(".vite/deps") || id.includes("node_modules")) {
-      return;
-    }
-
-    const s = new MagicString(code);
-    const relativeId = `/${relative(this.environment.getTopLevelConfig().root, id)}`;
-
-    if (code.includes('"use client"') || code.includes("'use client'")) {
-      // context(justinvdm, 5 Dec 2024): they've served their purpose at this point, keeping them around just causes rollup warnings since module level directives can't easily be applied to bundled modules
-      s.replaceAll("'use client'", "");
-      s.replaceAll('"use client"', "");
-      s.trim();
-
-      if (this.environment.name === "worker") {
-        s.prepend(`
-import { registerClientReference } from "redwoodsdk/worker";
-`);
-
-        const [_, exports] = parse(code);
-        const functionExports = new Set();
-        const inlineExportedFunctions = new Set();
-
-        for (const e of exports) {
-          if (e.ln != null) {
-            const functionDeclarationPattern = new RegExp(
-              `(export\\s+)?(async\\s+)?(function\\s+${e.ln}\\b|const\\s+${e.ln}\\s*=\\s*(?:async\\s+)?(?:\\(.*?\\)\\s*=>|function\\s*\\())`,
-              "ms",
-            );
-
-            const isFunctionDeclaration = functionDeclarationPattern.test(code);
-            console.log("Is function declaration:", isFunctionDeclaration);
-
-            if (isFunctionDeclaration) {
-              functionExports.add(e.ln);
-              console.log("Added to function exports:", e.ln);
-
-              const isInlineExport = new RegExp(
-                `export\\s+(?:async\\s+)?(?:const|function)\\s+${e.ln}\\b`,
-                "ms",
-              ).test(code);
-              if (isInlineExport) {
-                inlineExportedFunctions.add(e.ln);
-                console.log("Added to inline exports:", e.ln);
-              }
-            }
-          }
-        }
-
-        for (const name of functionExports) {
-          console.log("Processing function:", name);
-
-          const functionRegex = new RegExp(
-            `(export\\s+)?(async\\s+)?(function\\s+)(${name})\\b([\\s\\S]*?{[\\s\\S]*?})`,
-            "g",
-          );
-
-          const arrowRegex = new RegExp(
-            `(export\\s+)?(const\\s+)(${name})(\\s*=\\s*(?:async\\s+)?(?:\\(.*?\\)\\s*=>|function\\s*\\().*?[;\\n])`,
-            "gs",
-          );
-
-          let match;
-          while ((match = functionRegex.exec(code)) !== null) {
-            console.log("Found function declaration match:", match[0]);
-            const fullMatch = match[0];
-            const startPos = match.index;
-            const endPos = startPos + fullMatch.length;
-
-            s.overwrite(startPos, endPos, `${match[3]}${name}SSR${match[5]}`);
-          }
-
-          while ((match = arrowRegex.exec(code)) !== null) {
-            console.log("Found arrow function match:", match[0]);
-            const fullMatch = match[0];
-            const startPos = match.index;
-            const endPos = startPos + fullMatch.length;
-
-            s.overwrite(startPos, endPos, `${match[2]}${name}SSR${match[4]}`);
-=======
 export async function transformUseClientCode(
   code: string,
   relativeId: string,
@@ -127,7 +40,6 @@
           functionExports.add(originalName);
           if (exportName !== originalName) {
             exportAliases.set(originalName, exportName);
->>>>>>> bbe22453
           }
 
           const isInlineExport = new RegExp(
