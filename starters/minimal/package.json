{
  "name": "@redwoodjs/starter-minimal",
  "version": "1.0.0",
  "description": "A bare-bones RedwoodSDK starter",
  "main": "index.js",
  "type": "module",
  "keywords": [],
  "author": "",
  "license": "MIT",
  "private": true,
  "scripts": {
    "build": "vite build",
    "dev": "NODE_ENV=${NODE_ENV:-development} vite dev",
    "dev:init": "rw-scripts dev-init",
    "preview": "vite preview",
    "worker:run": "rw-scripts worker-run",
    "clean": "npm run clean:vite",
    "clean:vite": "rm -rf ./node_modules/.vite",
    "release": "rw-scripts ensure-deploy-env && npm run clean && npm run build && RWSDK_DEPLOY=1 wrangler deploy",
    "generate": "rw-scripts ensure-env && wrangler types",
    "check": "npm run generate && npm run types",
    "types": "tsc"
  },
  "dependencies": {
<<<<<<< HEAD
    "rwsdk": "0.0.85-test.20250531052225"
=======
    "rwsdk": "0.0.87"
>>>>>>> fbdd51a0
  },
  "devDependencies": {
    "@types/node": "^22.14.0",
    "@types/react": "^19.1.2",
    "@types/react-dom": "^19.1.2",
    "typescript": "^5.8.3",
    "vite": "^6.2.6",
    "wrangler": "^4.16.0"
  },
  "pnpm": {
    "onlyBuiltDependencies": [
      "esbuild",
      "sharp",
      "workerd"
    ]
  }
}<|MERGE_RESOLUTION|>--- conflicted
+++ resolved
@@ -22,11 +22,7 @@
     "types": "tsc"
   },
   "dependencies": {
-<<<<<<< HEAD
-    "rwsdk": "0.0.85-test.20250531052225"
-=======
     "rwsdk": "0.0.87"
->>>>>>> fbdd51a0
   },
   "devDependencies": {
     "@types/node": "^22.14.0",
