{
  "name": "@redwoodjs/starter-minimal",
  "version": "1.0.0",
  "description": "A bare-bones RedwoodSDK starter",
  "main": "index.js",
  "type": "module",
  "keywords": [],
  "author": "",
  "license": "MIT",
  "private": true,
  "scripts": {
    "build": "vite build",
    "dev": "NODE_ENV=${NODE_ENV:-development} vite dev",
    "dev:init": "rw-scripts dev-init",
    "preview": "vite preview",
    "worker:run": "rw-scripts worker-run",
    "clean": "npm run clean:vite",
    "clean:vite": "rm -rf ./node_modules/.vite",
    "release": "rw-scripts ensure-deploy-env && npm run clean && npm run build && RWSDK_DEPLOY=1 wrangler deploy",
    "generate": "rw-scripts ensure-env && wrangler types",
    "check": "npm run generate && npm run types",
    "types": "tsc"
  },
  "dependencies": {
<<<<<<< HEAD
    "rwsdk": "0.0.83-test.20250513055247"
=======
    "rwsdk": "0.0.84"
>>>>>>> 963fe4ca
  },
  "devDependencies": {
    "@types/node": "^22.14.0",
    "@types/react": "^19.1.2",
    "@types/react-dom": "^19.1.2",
    "typescript": "^5.8.3",
    "vite": "^6.2.6",
    "wrangler": "^4.14.1"
  },
  "pnpm": {
    "onlyBuiltDependencies": [
      "esbuild",
      "sharp",
      "workerd"
    ]
  }
}<|MERGE_RESOLUTION|>--- conflicted
+++ resolved
@@ -22,11 +22,7 @@
     "types": "tsc"
   },
   "dependencies": {
-<<<<<<< HEAD
-    "rwsdk": "0.0.83-test.20250513055247"
-=======
     "rwsdk": "0.0.84"
->>>>>>> 963fe4ca
   },
   "devDependencies": {
     "@types/node": "^22.14.0",
