--- conflicted
+++ resolved
@@ -22,14 +22,10 @@
     "types": "tsc"
   },
   "dependencies": {
-<<<<<<< HEAD
     "react": "19.2.0-canary-3fb190f7-20250908",
     "react-dom": "19.2.0-canary-3fb190f7-20250908",
     "react-server-dom-webpack": "19.2.0-canary-3fb190f7-20250908",
-    "rwsdk": "0.3.6"
-=======
     "rwsdk": "0.3.8"
->>>>>>> fd1d91ca
   },
   "devDependencies": {
     "@cloudflare/vite-plugin": "1.12.4",
