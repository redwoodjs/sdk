{
  "name": "@redwoodjs/starter-minimal",
  "version": "1.0.0",
  "description": "A bare-bones RedwoodSDK starter",
  "main": "index.js",
  "type": "module",
  "keywords": [],
  "author": "",
  "license": "MIT",
  "private": true,
  "scripts": {
    "build": "vite build",
    "dev": "NODE_ENV=${NODE_ENV:-development} vite dev",
    "dev:init": "rw-scripts dev-init",
    "preview": "vite preview",
    "worker:run": "rw-scripts worker-run",
    "clean": "npm run clean:vite",
    "clean:vite": "rm -rf ./node_modules/.vite",
    "release": "rw-scripts ensure-deploy-env && npm run clean && npm run build && RWSDK_DEPLOY=1 wrangler deploy",
    "generate": "rw-scripts ensure-env && wrangler types",
    "check": "npm run generate && npm run types",
    "types": "tsc"
  },
  "dependencies": {
<<<<<<< HEAD
    "rwsdk": "0.0.84-test.20250521170045"
=======
    "rwsdk": "0.0.84-test.20250522031443"
>>>>>>> 60f7fd8c
  },
  "devDependencies": {
    "@types/node": "^22.14.0",
    "@types/react": "^19.1.2",
    "@types/react-dom": "^19.1.2",
    "typescript": "^5.8.3",
    "vite": "^6.2.6",
    "wrangler": "^4.16.0"
  },
  "pnpm": {
    "onlyBuiltDependencies": [
      "esbuild",
      "sharp",
      "workerd"
    ]
  }
}<|MERGE_RESOLUTION|>--- conflicted
+++ resolved
@@ -22,11 +22,7 @@
     "types": "tsc"
   },
   "dependencies": {
-<<<<<<< HEAD
-    "rwsdk": "0.0.84-test.20250521170045"
-=======
     "rwsdk": "0.0.84-test.20250522031443"
->>>>>>> 60f7fd8c
   },
   "devDependencies": {
     "@types/node": "^22.14.0",
