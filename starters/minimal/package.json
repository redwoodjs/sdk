--- conflicted
+++ resolved
@@ -23,11 +23,7 @@
     "types": "tsc"
   },
   "dependencies": {
-<<<<<<< HEAD
-    "@redwoodjs/sdk": "0.0.57-test.16",
-=======
     "@redwoodjs/sdk": "0.0.58",
->>>>>>> e8a41cd8
     "react": "19.0.0-rc-f2df5694-20240916",
     "react-dom": "19.0.0-rc-f2df5694-20240916",
     "react-server-dom-webpack": "19.0.0-rc-f2df5694-20240916"
