--- conflicted
+++ resolved
@@ -27,15 +27,9 @@
     "types": "tsc"
   },
   "dependencies": {
-<<<<<<< HEAD
-    "@prisma/adapter-d1": "^6.4.1",
-    "@prisma/client": "^6.4.1",
-    "@redwoodjs/sdk": "0.0.57-test.10",
-=======
     "@prisma/adapter-d1": "~6.5.0",
     "@prisma/client": "~6.5.0",
-    "@redwoodjs/sdk": "0.0.57",
->>>>>>> c08d38d6
+    "@redwoodjs/sdk": "0.0.57-test.10",
     "@simplewebauthn/browser": "^13.1.0",
     "@simplewebauthn/server": "^13.1.1",
     "react": "19.0.0-rc-f2df5694-20240916",
