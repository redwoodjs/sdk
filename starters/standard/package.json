--- conflicted
+++ resolved
@@ -31,11 +31,7 @@
     "@prisma/client": "~6.7.0",
     "@simplewebauthn/browser": "^13.1.0",
     "@simplewebauthn/server": "^13.1.1",
-<<<<<<< HEAD
-    "rwsdk": "0.0.82-test.20250513045050"
-=======
     "rwsdk": "0.0.83"
->>>>>>> 1ef2864f
   },
   "devDependencies": {
     "@types/node": "^22.14.0",
