--- conflicted
+++ resolved
@@ -31,11 +31,7 @@
     "@prisma/client": "~6.8.2",
     "@simplewebauthn/browser": "^13.1.0",
     "@simplewebauthn/server": "^13.1.1",
-<<<<<<< HEAD
-    "rwsdk": "0.0.87-test.20250602013216"
-=======
     "rwsdk": "0.0.88"
->>>>>>> 0a798969
   },
   "devDependencies": {
     "@types/node": "^22.14.0",
