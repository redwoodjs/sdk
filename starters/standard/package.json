{
  "name": "@redwoodjs/starter-standard",
  "version": "1.0.0",
  "description": "Build fast, server-driven webapps on Cloudflare with SSR, RSC, and realtime. ",
  "main": "index.js",
  "type": "module",
  "keywords": [],
  "author": "",
  "license": "MIT",
  "private": true,
  "scripts": {
    "build": "vite build",
    "dev": "NODE_ENV=${NODE_ENV:-development} vite dev",
    "dev:init": "rw-scripts dev-init",
    "preview": "npm run build && vite preview",
    "worker:run": "rw-scripts worker-run",
    "clean": "npm run clean:vite",
    "clean:vite": "rm -rf ./node_modules/.vite",
    "release": "rw-scripts ensure-deploy-env && npm run clean && prisma generate && npm run build && wrangler deploy",
    "format": "prettier --write ./src",
    "migrate:dev": "prisma generate && wrangler d1 migrations apply DB --local",
    "migrate:prd": "wrangler d1 migrations apply DB --remote",
    "migrate:new": "rw-scripts migrate-new",
    "seed": "npm run worker:run ./src/scripts/seed.ts",
    "generate": "rw-scripts ensure-env && prisma generate && wrangler types",
    "check": "npm run generate && npm run types",
    "types": "tsc"
  },
  "dependencies": {
    "@prisma/adapter-d1": "~6.5.0",
    "@prisma/client": "~6.5.0",
<<<<<<< HEAD
    "@redwoodjs/sdk": "0.0.57-test.16",
=======
    "@redwoodjs/sdk": "0.0.58",
>>>>>>> e8a41cd8
    "@simplewebauthn/browser": "^13.1.0",
    "@simplewebauthn/server": "^13.1.1",
    "react": "19.0.0-rc-f2df5694-20240916",
    "react-dom": "19.0.0-rc-f2df5694-20240916",
    "react-server-dom-webpack": "19.0.0-rc-f2df5694-20240916"
  },
  "devDependencies": {
    "@types/node": "^22.14.0",
    "@types/react": "^18.3.12",
    "@types/react-dom": "^18.3.1",
    "prisma": "~6.5.0",
    "typescript": "^5.8.3",
    "vite": "^6.2.5",
    "wrangler": "^4.8.0"
  }
}<|MERGE_RESOLUTION|>--- conflicted
+++ resolved
@@ -29,11 +29,7 @@
   "dependencies": {
     "@prisma/adapter-d1": "~6.5.0",
     "@prisma/client": "~6.5.0",
-<<<<<<< HEAD
-    "@redwoodjs/sdk": "0.0.57-test.16",
-=======
     "@redwoodjs/sdk": "0.0.58",
->>>>>>> e8a41cd8
     "@simplewebauthn/browser": "^13.1.0",
     "@simplewebauthn/server": "^13.1.1",
     "react": "19.0.0-rc-f2df5694-20240916",
