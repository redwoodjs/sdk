<<<<<<< HEAD
import { type ReactNode } from "react";

export const Document: React.FC<{ children: ReactNode }> = ({ children }) => (
=======
import { DocumentProps } from "@redwoodjs/sdk/router";
import { TurnstileScript } from "@redwoodjs/sdk/turnstile";

export const Document: React.FC<DocumentProps> = ({
  children,
  rw: { nonce },
}) => (
>>>>>>> e8a41cd8
  <html lang="en">
    <head>
      <meta charSet="utf-8" />
      <meta name="viewport" content="width=device-width, initial-scale=1" />
      <title>@redwoodjs/starter-standard</title>
<<<<<<< HEAD
      <script type="module" src="/src/client.tsx"></script>
=======
      <TurnstileScript />
      <script nonce={nonce}>import("./src/client.tsx")</script>
>>>>>>> e8a41cd8
    </head>
    <body>
      <div id="root">{children}</div>
    </body>
  </html>
);<|MERGE_RESOLUTION|>--- conflicted
+++ resolved
@@ -1,27 +1,15 @@
-<<<<<<< HEAD
-import { type ReactNode } from "react";
-
-export const Document: React.FC<{ children: ReactNode }> = ({ children }) => (
-=======
 import { DocumentProps } from "@redwoodjs/sdk/router";
-import { TurnstileScript } from "@redwoodjs/sdk/turnstile";
 
 export const Document: React.FC<DocumentProps> = ({
   children,
   rw: { nonce },
 }) => (
->>>>>>> e8a41cd8
   <html lang="en">
     <head>
       <meta charSet="utf-8" />
       <meta name="viewport" content="width=device-width, initial-scale=1" />
       <title>@redwoodjs/starter-standard</title>
-<<<<<<< HEAD
-      <script type="module" src="/src/client.tsx"></script>
-=======
-      <TurnstileScript />
       <script nonce={nonce}>import("./src/client.tsx")</script>
->>>>>>> e8a41cd8
     </head>
     <body>
       <div id="root">{children}</div>
