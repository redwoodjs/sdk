import { PrismaClient } from "@generated/prisma";
import { PrismaD1 } from "@prisma/adapter-d1";
import { env } from "cloudflare:workers";

<<<<<<< HEAD
export const db = new PrismaClient({
  // context(justinvdm, 21-05-2025): prisma-client generated type appears to
  // consider D1 adapter incompatible, though in runtime (dev and production)
  // it works
  // @ts-ignore
  adapter: new PrismaD1(env.DB),
});
=======
export let db: PrismaClient;

// context(justinvdm, 21-05-2025): For prisma-client-js generator or cases where
// there are dynamic import to the prisma wasm modules, we need to make sure we
// are instantiating the prisma client later in the flow when the wasm would
// have been initialized.
export const setupDb = async () => {
  db = new PrismaClient({
    adapter: new PrismaD1(env.DB),
  });

  // context(justinvdm, 21-05-2025): https://github.com/cloudflare/workers-sdk/pull/8283
  await db.$queryRaw`SELECT 1`;
};
>>>>>>> 57bd4b75
<|MERGE_RESOLUTION|>--- conflicted
+++ resolved
@@ -1,16 +1,7 @@
-import { PrismaClient } from "@generated/prisma";
+import { PrismaClient } from "@prisma/client";
 import { PrismaD1 } from "@prisma/adapter-d1";
 import { env } from "cloudflare:workers";
 
-<<<<<<< HEAD
-export const db = new PrismaClient({
-  // context(justinvdm, 21-05-2025): prisma-client generated type appears to
-  // consider D1 adapter incompatible, though in runtime (dev and production)
-  // it works
-  // @ts-ignore
-  adapter: new PrismaD1(env.DB),
-});
-=======
 export let db: PrismaClient;
 
 // context(justinvdm, 21-05-2025): For prisma-client-js generator or cases where
@@ -19,10 +10,13 @@
 // have been initialized.
 export const setupDb = async () => {
   db = new PrismaClient({
+    // context(justinvdm, 21-05-2025): prisma-client generated type appears to
+    // consider D1 adapter incompatible, though in runtime (dev and production)
+    // it works
+    // @ts-ignore
     adapter: new PrismaD1(env.DB),
   });
 
   // context(justinvdm, 21-05-2025): https://github.com/cloudflare/workers-sdk/pull/8283
   await db.$queryRaw`SELECT 1`;
-};
->>>>>>> 57bd4b75
+};